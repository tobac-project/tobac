--- conflicted
+++ resolved
@@ -1,12 +1,7 @@
 """First step toward working with *tobac*. Detects features from input 2D or 3D data.
 
-<<<<<<< HEAD
 This module can work with any two-dimensional or three-dimensional field.
 To identify the features, contiguous regions above or 
-=======
-This module can work with any two-dimensional field.
-To identify the features, contiguous regions above or
->>>>>>> f05da214
 below a threshold are determined and labelled individually.
 To describe the specific location of the feature at a
 specific point in time, different spatial properties
