--- conflicted
+++ resolved
@@ -1248,14 +1248,6 @@
     logging.debug("start feature detection based on thresholds")
 
     ndim_time = internal_utils.find_axis_from_coord(field_in, time_var_name)
-<<<<<<< HEAD
-    if ndim_time is None:
-        raise ValueError(
-            "input to feature detection step must include a dimension named "
-            + time_var_name
-        )
-=======
->>>>>>> d6469b1c
 
     # Check whether we need to run 2D or 3D feature detection
     if field_in.ndim == 3:
@@ -1346,13 +1338,8 @@
                 "given in meter."
             )
 
-<<<<<<< HEAD
-    for i_time, data_i in enumerate(field_in.transpose(time_var_name, ...)):
-        time_i = data_i[time_var_name].values
-=======
     for i_time, time_i in enumerate(field_in.coords[time_var_name]):
         data_i = field_in.isel({time_var_name: i_time})
->>>>>>> d6469b1c
 
         features_thresholds = feature_detection_multithreshold_timestep(
             data_i,
