"""Provide feature detection.

This module can work with any two-dimensional field.
To identify the features, contiguous regions above or 
below a threshold are determined and labelled individually.
To describe the specific location of the feature at a 
specific point in time, different spatial properties 
are used to describe the identified region. [2]_

References
----------
.. Heikenfeld, M., Marinescu, P. J., Christensen, M.,
   Watson-Parris, D., Senf, F., van den Heever, S. C.
   & Stier, P. (2019). tobac 1.2: towards a flexible 
   framework for tracking and analysis of clouds in 
   diverse datasets. Geoscientific Model Development,
   12(11), 4551-4570.
"""
from __future__ import annotations
<<<<<<< HEAD

=======
from typing import Union, Callable
import warnings
>>>>>>> 5f096e3e
import logging

from typing_extensions import Literal

import numpy as np
import pandas as pd
from scipy.spatial import KDTree
from sklearn.neighbors import BallTree
import iris
import xarray as xr

from tobac.tracking import build_distance_function
from tobac.utils import internal as internal_utils
from tobac.utils import periodic_boundaries as pbc_utils
from tobac.utils.general import spectral_filtering
from tobac.utils import get_statistics
import warnings
from typing import Union, Literal

# from typing_extensions import Literal
import iris
import iris.cube
import xarray as xr


def feature_position(
    hdim1_indices: list[int],
    hdim2_indices: list[int],
    vdim_indices: Union[list[int], None] = None,
    region_small: np.ndarray = None,
    region_bbox: Union[list[int], tuple[int]] = None,
    track_data: np.ndarray = None,
    threshold_i: float = None,
    position_threshold: Literal[
        "center", "extreme", "weighted_diff", "weighted abs"
    ] = "center",
    target: Literal["maximum", "minimum"] = None,
    PBC_flag: Literal["none", "hdim_1", "hdim_2", "both"] = "none",
    hdim1_min: int = 0,
    hdim1_max: int = 0,
    hdim2_min: int = 0,
    hdim2_max: int = 0,
) -> tuple[float]:
    """Determine feature position with regard to the horizontal
    dimensions in pixels from the identified region above
    threshold values

    Parameters
    ----------
    hdim1_indices : list
        indices of pixels in region along first horizontal
        dimension

    hdim2_indices : list
        indices of pixels in region along second horizontal
        dimension

    vdim_indices : list, optional
        List of indices of feature along optional vdim (typically ```z```)

    region_small : 2D or 3D array-like
        A true/false array containing True where the threshold
        is met and false where the threshold isn't met. This
        array should be the the size specified by region_bbox,
        and can be a subset of the overall input array
        (i.e., ```track_data```).

    region_bbox : list or tuple with length of 4 or 6
        The coordinates that region_small occupies within the total track_data
        array. This is in the order that the coordinates come from the
        ```get_label_props_in_dict``` function. For 2D data, this should be:
        (hdim1 start, hdim 2 start, hdim 1 end, hdim 2 end). For 3D data, this
        is: (vdim start, hdim1 start, hdim 2 start, vdim end, hdim 1 end, hdim 2 end).

    track_data : 2D or 3D array-like
        2D or 3D array containing the data

    threshold_i : float
        The threshold value that we are testing against

    position_threshold : {'center', 'extreme', 'weighted_diff', '
                          weighted abs'}
        How to select the single point position from our data.
        'center' picks the geometrical centre of the region,
        and is typically not recommended. 'extreme' picks the
        maximum or minimum value inside the region (max/min set by
         ```target```) 'weighted_diff' picks the centre of the
         region weighted by the distance from the threshold value
        'weighted_abs' picks the centre of the region weighted by
        the absolute values of the field

    target : {'maximum', 'minimum'}
        Used only when position_threshold is set to 'extreme',
        this sets whether it is looking for maxima or minima.

    PBC_flag : {'none', 'hdim_1', 'hdim_2', 'both'}
        Sets whether to use periodic boundaries, and if so in which directions.
        'none' means that we do not have periodic boundaries
        'hdim_1' means that we are periodic along hdim1
        'hdim_2' means that we are periodic along hdim2
        'both' means that we are periodic along both horizontal dimensions

    hdim1_min : int
        Minimum real array index of the first horizontal dimension (for PBCs)

    hdim1_max: int
        Maximum real array index of the first horizontal dimension (for PBCs)
        Note that this coordinate is INCLUSIVE, meaning that this is
        the maximum coordinate value, and it is not a length.

    hdim2_min : int
        Minimum real array index of the first horizontal dimension (for PBCs)

    hdim2_max : int
        Maximum real array index of the first horizontal dimension (for PBCs)
        Note that this coordinate is INCLUSIVE, meaning that this is
        the maximum coordinate value, and it is not a length.

    Returns
    -------
    2-element or 3-element tuple of floats
        If input data is 2D, this will be a 2-element tuple of floats,
        where the first element is the feature position along the first
        horizontal dimension and the second element is the feature position
        along the second horizontal dimension.
        If input data is 3D, this will be a 3-element tuple of floats, where
        the first element is the feature position along the vertical dimension
        and the second two elements are the feature position on the first and
        second horizontal dimensions.
        Note for PBCs: this point *can* be >hdim1_max or hdim2_max if the
        point is between hdim1_max and hdim1_min. For example, if a feature
        lies exactly between hdim1_max and hdim1_min, the output could be
        between hdim1_max and hdim1_max+1. While a value between hdim1_min-1
        and hdim1_min would also be valid, we choose to overflow on the max side of things.
    """

    # First, if necessary, run PBC processing.
    # processing of PBC indices
    # checks to see if minimum and maximum values are present in dimensional array
    # then if true, adds max value to any indices past the halfway point of their
    # respective dimension. this, in essence, shifts the set of points to the high side.
    pbc_options = ["hdim_1", "hdim_2", "both"]

    if len(region_bbox) == 4:
        # 2D case
        is_3D = False
        track_data_region = track_data[
            region_bbox[0] : region_bbox[2], region_bbox[1] : region_bbox[3]
        ]
    elif len(region_bbox) == 6:
        # 3D case
        is_3D = True
        track_data_region = track_data[
            region_bbox[0] : region_bbox[3],
            region_bbox[1] : region_bbox[4],
            region_bbox[2] : region_bbox[5],
        ]
    else:
        raise ValueError("region_bbox must have 4 or 6 elements.")
    # whether or not to run the means at the end
    run_mean = False
    if position_threshold == "center":
        # get position as geometrical centre of identified region:

        hdim1_weights = np.ones(np.size(hdim1_indices))
        hdim2_weights = np.ones(np.size(hdim2_indices))
        if is_3D:
            vdim_weights = np.ones(np.size(hdim2_indices))

        run_mean = True

    elif position_threshold == "extreme":
        # get position as max/min position inside the identified region:
        if target == "maximum":
            index = np.argmax(track_data_region[region_small])
        if target == "minimum":
            index = np.argmin(track_data_region[region_small])
        hdim1_index = hdim1_indices[index]
        hdim2_index = hdim2_indices[index]
        if is_3D:
            vdim_index = vdim_indices[index]

    elif position_threshold == "weighted_diff":
        # get position as centre of identified region, weighted by difference from the threshold:
        weights = abs(track_data_region[region_small] - threshold_i)
        if sum(weights) == 0:
            weights = None
        hdim1_weights = weights
        hdim2_weights = weights
        if is_3D:
            vdim_weights = weights

        run_mean = True

    elif position_threshold == "weighted_abs":
        # get position as centre of identified region, weighted by absolute values if the field:
        weights = abs(track_data_region[region_small])
        if sum(weights) == 0:
            weights = None
        hdim1_weights = weights
        hdim2_weights = weights
        if is_3D:
            vdim_weights = weights
        run_mean = True

    else:
        raise ValueError(
            "position_threshold must be center,extreme,weighted_diff or weighted_abs"
        )

    if run_mean:
        if PBC_flag in ("hdim_1", "both"):
            hdim1_index = pbc_utils.weighted_circmean(
                hdim1_indices, weights=hdim1_weights, high=hdim1_max + 1, low=hdim1_min
            )
        else:
            hdim1_index = np.average(hdim1_indices, weights=hdim1_weights)
        if PBC_flag in ("hdim_2", "both"):
            hdim2_index = pbc_utils.weighted_circmean(
                hdim2_indices, weights=hdim2_weights, high=hdim2_max + 1, low=hdim2_min
            )
        else:
            hdim2_index = np.average(hdim2_indices, weights=hdim2_weights)
        if is_3D:
            vdim_index = np.average(vdim_indices, weights=vdim_weights)

    if is_3D:
        return vdim_index, hdim1_index, hdim2_index
    else:
        return hdim1_index, hdim2_index


def test_overlap(
    region_inner: list[tuple[int]], region_outer: list[tuple[int]]
) -> bool:
    """Test for overlap between two regions

    Parameters
    ----------
    region_1 : list
        list of 2-element tuples defining the indices of
        all cell in the region

    region_2 : list
        list of 2-element tuples defining the indices of
        all cell in the region

    Returns
    ----------
    overlap : bool
        True if there are any shared points between the two
        regions
    """

    overlap = frozenset(region_outer).isdisjoint(region_inner)
    return not overlap


def remove_parents(
    features_thresholds: pd.DataFrame,
    regions_i: dict,
    regions_old: dict,
    strict_thresholding: bool = False,
) -> pd.DataFrame:
    """Remove parents of newly detected feature regions.

    Remove features where its regions surround newly
    detected feature regions.

    Parameters
    ----------
    features_thresholds : pandas.DataFrame
        Dataframe containing detected features.

    regions_i : dict
        Dictionary containing the regions above/below
        threshold for the newly detected feature
        (feature ids as keys).

    regions_old : dict
        Dictionary containing the regions above/below
        threshold from previous threshold
        (feature ids as keys).

    strict_thresholding: Bool, optional
        If True, a feature can only be detected if all previous thresholds have been met.
        Default is False.
    Returns
    -------
    features_thresholds : pandas.DataFrame
        Dataframe containing detected features excluding those
        that are superseded by newly detected ones.
    """

    try:
        all_curr_pts = np.concatenate([vals for idx, vals in regions_i.items()])
    except ValueError:
        # the case where there are no new regions
        if strict_thresholding:
            return features_thresholds, {}
        else:
            return features_thresholds, regions_old
    try:
        all_old_pts = np.concatenate([vals for idx, vals in regions_old.items()])
    except ValueError:
        # the case where there are no old regions
        if strict_thresholding:
            return (
                features_thresholds[
                    ~features_thresholds["idx"].isin(list(regions_i.keys()))
                ],
                {},
            )
        else:
            return features_thresholds, regions_i

    old_feat_arr = np.empty((len(all_old_pts)))
    curr_loc = 0
    for idx_old in regions_old:
        old_feat_arr[curr_loc : curr_loc + len(regions_old[idx_old])] = idx_old
        curr_loc += len(regions_old[idx_old])

    _, common_ix_new, common_ix_old = np.intersect1d(
        all_curr_pts, all_old_pts, return_indices=True
    )
    list_remove = np.unique(old_feat_arr[common_ix_old])

    if strict_thresholding:
        new_feat_arr = np.empty((len(all_curr_pts)))
        curr_loc = 0
        for idx_new in regions_i:
            new_feat_arr[curr_loc : curr_loc + len(regions_i[idx_new])] = idx_new
            curr_loc += len(regions_i[idx_new])
        regions_i_overlap = np.unique(new_feat_arr[common_ix_new])
        no_prev_feature = np.array(list(regions_i.keys()))[
            np.logical_not(np.isin(list(regions_i.keys()), regions_i_overlap))
        ]
        list_remove = np.concatenate([list_remove, no_prev_feature])

    # remove parent regions:
    if features_thresholds is not None:
        features_thresholds = features_thresholds[
            ~features_thresholds["idx"].isin(list_remove)
        ]

        if strict_thresholding:
            keep_new_keys = np.isin(list(regions_i.keys()), features_thresholds["idx"])
            regions_old = {
                k: v for i, (k, v) in enumerate(regions_i.items()) if keep_new_keys[i]
            }
        else:
            keep_old_keys = np.isin(
                list(regions_old.keys()), features_thresholds["idx"]
            )
            regions_old = {
                k: v for i, (k, v) in enumerate(regions_old.items()) if keep_old_keys[i]
            }
            regions_old.update(regions_i)
    else:
        regions_old = regions_i

    return features_thresholds, regions_old


def feature_detection_threshold(
    data_i: np.array,
    i_time: int,
    threshold: float = None,
    min_num: int = 0,
    target: Literal["maximum", "minimum"] = "maximum",
    position_threshold: Literal[
        "center", "extreme", "weighted_diff", "weighted_abs"
    ] = "center",
    sigma_threshold: float = 0.5,
    n_erosion_threshold: int = 0,
    n_min_threshold: int = 0,
    min_distance: float = 0,
    idx_start: int = 0,
    PBC_flag: Literal["none", "hdim_1", "hdim_2", "both"] = "none",
    vertical_axis: int = 0,
) -> tuple[pd.DataFrame, dict]:
    """Find features based on individual threshold value.

    Parameters
    ----------
    data_i : np.array
        2D or 3D field to perform the feature detection (single timestep) on.

    i_time : int
        Number of the current timestep.

    threshold : float, optional
        Threshold value used to select target regions to track. Default
                is None.

    target : {'maximum', 'minimum'}, optional
        Flag to determine if tracking is targetting minima or maxima
        in the data. Default is 'maximum'.

    position_threshold : {'center', 'extreme', 'weighted_diff',
                          'weighted_abs'}, optional
        Flag choosing method used for the position of the tracked
        feature. Default is 'center'.

    sigma_threshold: float, optional
        Standard deviation for intial filtering step. Default is 0.5.

    n_erosion_threshold: int, optional
        Number of pixel by which to erode the identified features.
        Default is 0.

    n_min_threshold : int, optional
        Minimum number of identified features. Default is 0.

    min_distance : float, optional
        Minimum distance between detected features (in meter). Default is 0.

    idx_start : int, optional
        Feature id to start with. Default is 0.

    PBC_flag : {'none', 'hdim_1', 'hdim_2', 'both'}
         Sets whether to use periodic boundaries, and if so in which directions.
         'none' means that we do not have periodic boundaries
         'hdim_1' means that we are periodic along hdim1
         'hdim_2' means that we are periodic along hdim2
         'both' means that we are periodic along both horizontal dimensions
    vertical_axis: int
        The vertical axis number of the data.


    Returns
    -------
    features_threshold : pandas DataFrame
        Detected features for individual threshold.

    regions : dict
        Dictionary containing the regions above/below threshold used
        for each feature (feature ids as keys).
    """

    from skimage.measure import label
    from skimage.morphology import binary_erosion
    from copy import deepcopy

    if min_num != 0:
        warnings.warn(
            "min_num parameter has no effect and will be deprecated in a future version of tobac. "
            "Please use n_min_threshold instead",
            FutureWarning,
        )

    # If we are given a 3D data array, we should do 3D feature detection.
    is_3D = len(data_i.shape) == 3

    # We need to transpose the input data
    if is_3D:
        if vertical_axis == 1:
            data_i = np.transpose(data_i, axes=(1, 0, 2))
        elif vertical_axis == 2:
            data_i = np.transpose(data_i, axes=(2, 0, 1))

    # if looking for minima, set values above threshold to 0 and scale by data minimum:
    if target == "maximum":
        mask = data_i >= threshold
        # if looking for minima, set values above threshold to 0 and scale by data minimum:
    elif target == "minimum":
        mask = data_i <= threshold
    # only include values greater than threshold
    # erode selected regions by n pixels
    if n_erosion_threshold > 0:
        if is_3D:
            selem = np.ones(
                (n_erosion_threshold, n_erosion_threshold, n_erosion_threshold)
            )
        else:
            selem = np.ones((n_erosion_threshold, n_erosion_threshold))
        mask = binary_erosion(mask, selem)
        # detect individual regions, label  and count the number of pixels included:
    labels, num_labels = label(mask, background=0, return_num=True)
    if not is_3D:
        # let's transpose labels to a 1,y,x array to make calculations etc easier.
        labels = labels[np.newaxis, :, :]
    # these are [min, max], meaning that the max value is inclusive and a valid
    # value.
    z_min = 0
    z_max = labels.shape[0] - 1
    y_min = 0
    y_max = labels.shape[1] - 1
    x_min = 0
    x_max = labels.shape[2] - 1

    # deal with PBCs
    # all options that involve dealing with periodic boundaries
    pbc_options = ["hdim_1", "hdim_2", "both"]
    if PBC_flag not in pbc_options and PBC_flag != "none":
        raise ValueError(
            "Options for periodic are currently: none, " + ", ".join(pbc_options)
        )

    # we need to deal with PBCs in some way.
    if PBC_flag in pbc_options and num_labels > 0:
        #
        # create our copy of `labels` to edit
        labels_2 = deepcopy(labels)
        # points we've already edited
        skip_list = np.array([])
        # labels that touch the PBC walls
        wall_labels = np.array([], dtype=np.int32)

        all_label_props = internal_utils.get_label_props_in_dict(labels)
        [
            all_labels_max_size,
            all_label_locs_v,
            all_label_locs_h1,
            all_label_locs_h2,
        ] = internal_utils.get_indices_of_labels_from_reg_prop_dict(all_label_props)

        # find the points along the boundaries

        # along hdim_1 or both horizontal boundaries
        if PBC_flag == "hdim_1" or PBC_flag == "both":
            # north and south wall
            ns_wall = np.unique(labels[:, (y_min, y_max), :])
            wall_labels = np.append(wall_labels, ns_wall)

        # along hdim_2 or both horizontal boundaries
        if PBC_flag == "hdim_2" or PBC_flag == "both":
            # east/west wall
            ew_wall = np.unique(labels[:, :, (x_min, x_max)])
            wall_labels = np.append(wall_labels, ew_wall)

        wall_labels = np.unique(wall_labels)

        for label_ind in wall_labels:
            new_label_ind = label_ind
            # 0 isn't a real index
            if label_ind == 0:
                continue
            # skip this label if we have already dealt with it.
            if np.any(label_ind == skip_list):
                continue

            # create list for skip labels for this wall label only
            skip_list_thisind = list()

            # get all locations of this label.
            # TODO: harmonize x/y/z vs hdim1/hdim2/vdim.
            label_locs_v = all_label_locs_v[label_ind]
            label_locs_h1 = all_label_locs_h1[label_ind]
            label_locs_h2 = all_label_locs_h2[label_ind]

            # loop through every point in the label
            for label_z, label_y, label_x in zip(
                label_locs_v, label_locs_h1, label_locs_h2
            ):
                # check if this is the special case of being a corner point.
                # if it's doubly periodic AND on both x and y boundaries, it's a corner point
                # and we have to look at the other corner.
                # here, we will only look at the corner point and let the below deal with x/y only.
                if PBC_flag == "both" and (
                    np.any(label_y == [y_min, y_max])
                    and np.any(label_x == [x_min, x_max])
                ):
                    # adjust x and y points to the other side
                    y_val_alt = pbc_utils.adjust_pbc_point(label_y, y_min, y_max)
                    x_val_alt = pbc_utils.adjust_pbc_point(label_x, x_min, x_max)

                    label_on_corner = labels[label_z, y_val_alt, x_val_alt]

                    if (label_on_corner != 0) and (
                        ~np.any(label_on_corner == skip_list)
                    ):
                        # alt_inds = np.where(labels==alt_label_3)
                        # get a list of indices where the label on the corner is so we can switch
                        # them in the new list.

                        labels_2[
                            all_label_locs_v[label_on_corner],
                            all_label_locs_h1[label_on_corner],
                            all_label_locs_h2[label_on_corner],
                        ] = label_ind
                        skip_list = np.append(skip_list, label_on_corner)
                        skip_list_thisind = np.append(
                            skip_list_thisind, label_on_corner
                        )

                    # if it's labeled and has already been dealt with for this label
                    elif (
                        (label_on_corner != 0)
                        and (np.any(label_on_corner == skip_list))
                        and (np.any(label_on_corner == skip_list_thisind))
                    ):
                        # print("skip_list_thisind label - has already been treated this index")
                        continue

                    # if it's labeled and has already been dealt with via a previous label
                    elif (
                        (label_on_corner != 0)
                        and (np.any(label_on_corner == skip_list))
                        and (~np.any(label_on_corner == skip_list_thisind))
                    ):
                        # find the updated label, and overwrite all of label_ind indices with
                        # updated label
                        labels_2_alt = labels_2[label_z, y_val_alt, x_val_alt]
                        labels_2[
                            label_locs_v, label_locs_h1, label_locs_h2
                        ] = labels_2_alt
                        skip_list = np.append(skip_list, label_ind)
                        break

                # on the hdim1 boundary and periodic on hdim1
                if (PBC_flag == "hdim_1" or PBC_flag == "both") and np.any(
                    label_y == [y_min, y_max]
                ):
                    y_val_alt = pbc_utils.adjust_pbc_point(label_y, y_min, y_max)

                    # get the label value on the opposite side
                    label_alt = labels[label_z, y_val_alt, label_x]

                    # if it's labeled and not already been dealt with
                    if (label_alt != 0) and (~np.any(label_alt == skip_list)):
                        # find the indices where it has the label value on opposite side and change
                        # their value to original side
                        # print(all_label_locs_v[label_alt], alt_inds[0])
                        labels_2[
                            all_label_locs_v[label_alt],
                            all_label_locs_h1[label_alt],
                            all_label_locs_h2[label_alt],
                        ] = new_label_ind
                        # we have already dealt with this label.
                        skip_list = np.append(skip_list, label_alt)
                        skip_list_thisind = np.append(skip_list_thisind, label_alt)

                    # if it's labeled and has already been dealt with for this label
                    elif (
                        (label_alt != 0)
                        and (np.any(label_alt == skip_list))
                        and (np.any(label_alt == skip_list_thisind))
                    ):
                        continue

                    # if it's labeled and has already been dealt with
                    elif (
                        (label_alt != 0)
                        and (np.any(label_alt == skip_list))
                        and (~np.any(label_alt == skip_list_thisind))
                    ):
                        # find the updated label, and overwrite all of label_ind indices with
                        # updated label
                        labels_2_alt = labels_2[label_z, y_val_alt, label_x]
                        labels_2[
                            label_locs_v, label_locs_h1, label_locs_h2
                        ] = labels_2_alt
                        new_label_ind = labels_2_alt
                        skip_list = np.append(skip_list, label_ind)

                if (PBC_flag == "hdim_2" or PBC_flag == "both") and np.any(
                    label_x == [x_min, x_max]
                ):
                    x_val_alt = pbc_utils.adjust_pbc_point(label_x, x_min, x_max)

                    # get the label value on the opposite side
                    label_alt = labels[label_z, label_y, x_val_alt]

                    # if it's labeled and not already been dealt with
                    if (label_alt != 0) and (~np.any(label_alt == skip_list)):
                        # find the indices where it has the label value on opposite side and change
                        # their value to original side
                        labels_2[
                            all_label_locs_v[label_alt],
                            all_label_locs_h1[label_alt],
                            all_label_locs_h2[label_alt],
                        ] = new_label_ind
                        # we have already dealt with this label.
                        skip_list = np.append(skip_list, label_alt)
                        skip_list_thisind = np.append(skip_list_thisind, label_alt)

                    # if it's labeled and has already been dealt with for this label
                    elif (
                        (label_alt != 0)
                        and (np.any(label_alt == skip_list))
                        and (np.any(label_alt == skip_list_thisind))
                    ):
                        continue

                    # if it's labeled and has already been dealt with
                    elif (
                        (label_alt != 0)
                        and (np.any(label_alt == skip_list))
                        and (~np.any(label_alt == skip_list_thisind))
                    ):
                        # find the updated label, and overwrite all of label_ind indices with
                        # updated label
                        labels_2_alt = labels_2[label_z, label_y, x_val_alt]
                        labels_2[
                            label_locs_v, label_locs_h1, label_locs_h2
                        ] = labels_2_alt
                        new_label_ind = labels_2_alt
                        skip_list = np.append(skip_list, label_ind)

        # copy over new labels after we have adjusted everything
        labels = labels_2

    # END PBC treatment
    # we need to get label properties again after we handle PBCs.

    label_props = internal_utils.get_label_props_in_dict(labels)
    if len(label_props) > 0:
        (
            total_indices_all,
            vdim_indices_all,
            hdim1_indices_all,
            hdim2_indices_all,
        ) = internal_utils.get_indices_of_labels_from_reg_prop_dict(label_props)

    # values, count = np.unique(labels[:,:].ravel(), return_counts=True)
    # values_counts=dict(zip(values, count))
    # Filter out regions that have less pixels than n_min_threshold
    # values_counts={k:v for k, v in values_counts.items() if v>n_min_threshold}

    # check if not entire domain filled as one feature
    if num_labels > 0:
        # create empty list to store individual features for this threshold
        list_features_threshold = list()
        # create empty dict to store regions for individual features for this threshold
        regions = dict()
        # create empty list of features to remove from parent threshold value

        region = np.empty(mask.shape, dtype=bool)
        # loop over individual regions:
        for cur_idx in total_indices_all:
            # skip this if there aren't enough points to be considered a real feature
            # as defined above by n_min_threshold
            curr_count = total_indices_all[cur_idx]
            if curr_count <= n_min_threshold:
                continue
            if is_3D:
                vdim_indices = vdim_indices_all[cur_idx]
            else:
                vdim_indices = None
            hdim1_indices = hdim1_indices_all[cur_idx]
            hdim2_indices = hdim2_indices_all[cur_idx]

            label_bbox = label_props[cur_idx].bbox
            (
                bbox_zstart,
                bbox_ystart,
                bbox_xstart,
                bbox_zend,
                bbox_yend,
                bbox_xend,
            ) = label_bbox
            bbox_zsize = bbox_zend - bbox_zstart
            bbox_xsize = bbox_xend - bbox_xstart
            bbox_ysize = bbox_yend - bbox_ystart
            # build small region box
            if is_3D:
                region_small = np.full((bbox_zsize, bbox_ysize, bbox_xsize), False)
                region_small[
                    vdim_indices - bbox_zstart,
                    hdim1_indices - bbox_ystart,
                    hdim2_indices - bbox_xstart,
                ] = True

            else:
                region_small = np.full((bbox_ysize, bbox_xsize), False)
                region_small[
                    hdim1_indices - bbox_ystart, hdim2_indices - bbox_xstart
                ] = True
                # we are 2D and need to remove the dummy 3D coordinate.
                label_bbox = (
                    label_bbox[1],
                    label_bbox[2],
                    label_bbox[4],
                    label_bbox[5],
                )

            # [hdim1_indices,hdim2_indices]= np.nonzero(region)
            # write region for individual threshold and feature to dict

            """
            This block of code creates 1D coordinates from the input 
            2D or 3D coordinates. Dealing with 1D coordinates is substantially
            faster than having to carry around (x, y, z) or (x, y) as 
            separate arrays. This also makes comparisons in remove_parents
            substantially faster. 
            """
            if is_3D:
                region_i = np.ravel_multi_index(
                    (hdim1_indices, hdim2_indices, vdim_indices),
                    (y_max + 1, x_max + 1, z_max + 1),
                )
            else:
                region_i = np.ravel_multi_index(
                    (hdim1_indices, hdim2_indices), (y_max + 1, x_max + 1)
                )

            regions[cur_idx + idx_start] = region_i
            # Determine feature position for region by one of the following methods:
            single_indices = feature_position(
                hdim1_indices,
                hdim2_indices,
                vdim_indices=vdim_indices,
                region_small=region_small,
                region_bbox=label_bbox,
                track_data=data_i,
                threshold_i=threshold,
                position_threshold=position_threshold,
                target=target,
                PBC_flag=PBC_flag,
                hdim2_min=x_min,
                hdim2_max=x_max,
                hdim1_min=y_min,
                hdim1_max=y_max,
            )
            if is_3D:
                vdim_index, hdim1_index, hdim2_index = single_indices
            else:
                hdim1_index, hdim2_index = single_indices
            # create individual DataFrame row in tracky format for identified feature
            appending_dict = {
                "frame": int(i_time),
                "idx": cur_idx + idx_start,
                "hdim_1": hdim1_index,
                "hdim_2": hdim2_index,
                "num": curr_count,
                "threshold_value": threshold,
            }
            column_names = [
                "frame",
                "idx",
                "hdim_1",
                "hdim_2",
                "num",
                "threshold_value",
            ]
            if is_3D:
                appending_dict["vdim"] = vdim_index
                column_names = [
                    "frame",
                    "idx",
                    "vdim",
                    "hdim_1",
                    "hdim_2",
                    "num",
                    "threshold_value",
                ]
            list_features_threshold.append(appending_dict)
        # after looping thru proto-features, check if any exceed num threshold
        # if they do not, provide a blank pandas df and regions dict
        if list_features_threshold == []:
            # print("no features above num value at threshold: ",threshold)
            features_threshold = pd.DataFrame()
            regions = dict()
        # if they do, provide a dataframe with features organized with 2D and 3D metadata
        else:
            # print("at least one feature above num value at threshold: ",threshold)
            # print("column_names, after cur_idx loop: ",column_names)
            features_threshold = pd.DataFrame(
                list_features_threshold, columns=column_names
            )
        # features_threshold=pd.DataFrame(list_features_threshold, columns = column_names)
    else:
        features_threshold = pd.DataFrame()
        regions = dict()

    return features_threshold, regions


@internal_utils.irispandas_to_xarray
def feature_detection_multithreshold_timestep(
<<<<<<< HEAD
    data_i: xr.DataArray,
=======
    data_i: np.array,
>>>>>>> 5f096e3e
    i_time: int,
    threshold: list[float] = None,
    min_num: int = 0,
    target: Literal["maximum", "minimum"] = "maximum",
    position_threshold: Literal[
        "center", "extreme", "weighted_diff", "weighted abs"
    ] = "center",
    sigma_threshold: float = 0.5,
    n_erosion_threshold: int = 0,
    n_min_threshold: int = 0,
    min_distance: float = 0,
    feature_number_start: int = 1,
    PBC_flag: Literal["none", "hdim_1", "hdim_2", "both"] = "none",
    vertical_axis: int = None,
    dxy: float = -1,
    wavelength_filtering: tuple[float] = None,
    strict_thresholding: bool = False,
<<<<<<< HEAD
    statistics: Union[dict, None] = None,
=======
    statistics: Union[dict[str, Union[Callable, tuple[Callable, dict]]], None] = None,
>>>>>>> 5f096e3e
) -> pd.DataFrame:
    """Find features in each timestep.

    Based on iteratively finding regions above/below a set of
    thresholds. Smoothing the input data with the Gaussian filter makes
    output less sensitive to noisiness of input data.

    Parameters
    ----------

<<<<<<< HEAD
    data_i : iris.cube.Cube or xarray.DataArray
=======
    data_i : iris.cube.Cube
>>>>>>> 5f096e3e
        3D field to perform the feature detection (single timestep) on.

    i_time : int
        Number of the current timestep.

    threshold : list of floats, optional
        Threshold value used to select target regions to track. Default
        is None.

    min_num : int, optional
        This parameter is not used in the function. Default is 0.

    target : {'maximum', 'minimum'}, optinal
        Flag to determine if tracking is targetting minima or maxima
        in the data. Default is 'maximum'.

    position_threshold : {'center', 'extreme', 'weighted_diff',
                          'weighted_abs'}, optional
        Flag choosing method used for the position of the tracked
        feature. Default is 'center'.

    sigma_threshold: float, optional
        Standard deviation for intial filtering step. Default is 0.5.

    n_erosion_threshold: int, optional
        Number of pixel by which to erode the identified features.
        Default is 0.

    n_min_threshold : int, optional
        Minimum number of identified features. Default is 0.

    min_distance : float, optional
        Minimum distance between detected features (in meter). Default is 0.

    feature_number_start : int, optional
        Feature id to start with. Default is 1.

    PBC_flag : str('none', 'hdim_1', 'hdim_2', 'both')
        Sets whether to use periodic boundaries, and if so in which directions.
        'none' means that we do not have periodic boundaries
        'hdim_1' means that we are periodic along hdim1
        'hdim_2' means that we are periodic along hdim2
        'both' means that we are periodic along both horizontal dimensions

    vertical_axis: int
        The vertical axis number of the data.
    dxy : float
        Grid spacing in meter.

    wavelength_filtering: tuple, optional
       Minimum and maximum wavelength for spectral filtering in meter. Default is None.

    strict_thresholding: Bool, optional
        If True, a feature can only be detected if all previous thresholds have been met.
        Default is False.

    statistics : dict, optional
            Default is None. Optional parameter to calculate bulk statistics within feature detection.
            Dictionary with callable function(s) to apply over the region of each detected feature and the name of the statistics to appear in the feature ou            tput dataframe. The functions should be the values and the names of the metric the keys (e.g. {'mean': np.mean})

    Returns
    -------
    features_threshold : pandas DataFrame
        Detected features for individual timestep.
    """
    # Handle scipy depreciation gracefully
    try:
        from scipy.ndimage import gaussian_filter
    except ImportError:
        from scipy.ndimage.filters import gaussian_filter

    if min_num != 0:
        warnings.warn(
            "min_num parameter has no effect and will be deprecated in a future version of tobac. "
            "Please use n_min_threshold instead",
            FutureWarning,
        )

    # get actual numpy array and make a copy so as not to change the data in the iris cube
    track_data = data_i.values.copy()

    track_data = gaussian_filter(
        track_data, sigma=sigma_threshold
    )  # smooth data slightly to create rounded, continuous field

    # spectrally filter the input data, if desired
    if wavelength_filtering is not None:
        track_data = spectral_filtering(
            dxy, track_data, wavelength_filtering[0], wavelength_filtering[1]
        )

    # sort thresholds from least extreme to most extreme
    threshold_sorted = sorted(threshold, reverse=target == "minimum")

    # check if each threshold has a n_min_threshold (minimum nr. of grid cells associated with
    # thresholds), if multiple n_min_threshold are given
    if isinstance(n_min_threshold, list) or isinstance(n_min_threshold, dict):
        if len(n_min_threshold) is not len(threshold):
            raise ValueError(
                "Number of elements in n_min_threshold needs to be the same as thresholds, if "
                "n_min_threshold is given as dict or list."
            )

        # check if thresholds in dict correspond to given thresholds
        if isinstance(n_min_threshold, dict):
            if threshold_sorted != sorted(
                n_min_threshold.keys(), reverse=(target == "minimum")
            ):
                raise ValueError(
                    "Ambiguous input for threshold values. If n_min_threshold is given as a dict,"
                    " the keys not to correspond to the values in threshold."
                )
            # sort dictionary by keys (threshold values) so that they match sorted thresholds and
            # get values for n_min_threshold
            n_min_threshold = [
                n_min_threshold[threshold] for threshold in threshold_sorted
            ]

        elif isinstance(n_min_threshold, list):
            # if n_min_threshold is a list, sort it such that it still matches with the sorted
            # threshold values
            n_min_threshold = [
                x
                for _, x in sorted(
                    zip(threshold, n_min_threshold), reverse=(target == "minimum")
                )
            ]
    elif (
        not isinstance(n_min_threshold, list)
        and not isinstance(n_min_threshold, dict)
        and not isinstance(n_min_threshold, int)
    ):
        raise ValueError(
            "N_min_threshold must be an integer. If multiple values for n_min_threshold are given,"
            " please provide a dictionary or list."
        )

    # create empty lists to store regions and features for individual timestep
    features_thresholds = pd.DataFrame()
    for i_threshold, threshold_i in enumerate(threshold_sorted):
        if i_threshold > 0 and not features_thresholds.empty:
            idx_start = features_thresholds["idx"].max() + feature_number_start
        else:
            idx_start = feature_number_start - 1

        # select n_min_threshold for respective threshold, if multiple values are given
        if isinstance(n_min_threshold, list):
            n_min_threshold_i = n_min_threshold[i_threshold]
        else:
            n_min_threshold_i = n_min_threshold

        features_threshold_i, regions_i = feature_detection_threshold(
            track_data,
            i_time,
            threshold=threshold_i,
            sigma_threshold=sigma_threshold,
            min_num=min_num,
            target=target,
            position_threshold=position_threshold,
            n_erosion_threshold=n_erosion_threshold,
            n_min_threshold=n_min_threshold_i,
            min_distance=min_distance,
            idx_start=idx_start,
            PBC_flag=PBC_flag,
            vertical_axis=vertical_axis,
        )
        if any([x is not None for x in features_threshold_i]):
            features_thresholds = pd.concat(
                [features_thresholds, features_threshold_i], ignore_index=True
            )

        # For multiple threshold, and features found both in the current and previous step, remove
        # "parent" features from Dataframe
        if i_threshold > 0 and not features_thresholds.empty:
            # For multiple threshold, and features found both in the current and previous step, remove
            # "parent" features from Dataframe
            features_thresholds, regions_old = remove_parents(
                features_thresholds,
                regions_i,
                regions_old,
                strict_thresholding=strict_thresholding,
            )
        elif i_threshold == 0:
            regions_old = regions_i

        if statistics:
            # reconstruct the labeled regions based on the regions dict
            labels = np.zeros(track_data.shape)
            labels = labels.astype(int)
            for key in regions_old.keys():
                labels.ravel()[regions_old[key]] = key
                # apply function to get statistics based on labeled regions and functions provided by the user
                # the feature dataframe is updated by appending a column for each metric
            features_thresholds = get_statistics(
                labels,
                track_data,
                features=features_thresholds,
                statistic=statistics,
                index=np.unique(labels[labels > 0]),
                id_column="idx",
            )

        logging.debug(
            "Finished feature detection for threshold "
            + str(i_threshold)
            + " : "
            + str(threshold_i)
        )
    return features_thresholds


@internal_utils.irispandas_to_xarray
def feature_detection_multithreshold(
<<<<<<< HEAD
    field_in: xr.DataArray,
=======
    field_in: iris.cube.Cube,
>>>>>>> 5f096e3e
    dxy: float = None,
    threshold: list[float] = None,
    min_num: int = 0,
    target: Literal["maximum", "minimum"] = "maximum",
    position_threshold: Literal[
        "center", "extreme", "weighted_diff", "weighted abs"
    ] = "center",
    sigma_threshold: float = 0.5,
    n_erosion_threshold: int = 0,
    n_min_threshold: int = 0,
    min_distance: float = 0,
    feature_number_start: int = 1,
    PBC_flag: Literal["none", "hdim_1", "hdim_2", "both"] = "none",
    vertical_coord: str = None,
    vertical_axis: int = None,
    detect_subset: dict = None,
    wavelength_filtering: tuple = None,
    dz: Union[float, None] = None,
    strict_thresholding: bool = False,
<<<<<<< HEAD
    statistics: Union[dict, None] = None,
=======
    statistics: Union[dict[str, Union[Callable, tuple[Callable, dict]]], None] = None,
>>>>>>> 5f096e3e
) -> pd.DataFrame:
    """Perform feature detection based on contiguous regions.

    The regions are above/below a threshold.

    Parameters
    ----------
    field_in : iris.cube.Cube or xarray.DataArray
        2D or 3D field to perform the tracking on (needs to have coordinate
        'time' along one of its dimensions),

    dxy : float
        Grid spacing of the input data (in meter).

    thresholds : list of floats, optional
        Threshold values used to select target regions to track.
        Default is None.

    target : {'maximum', 'minimum'}, optional
        Flag to determine if tracking is targetting minima or maxima in
        the data. Default is 'maximum'.

    position_threshold : {'center', 'extreme', 'weighted_diff',
                          'weighted_abs'}, optional
        Flag choosing method used for the position of the tracked
        feature. Default is 'center'.

    coord_interp_kind : str, optional
        The kind of interpolation for coordinates. Default is 'linear'.
        For 1d interp, {'linear', 'nearest', 'nearest-up', 'zero',
                        'slinear', 'quadratic', 'cubic',
                        'previous', 'next'}.
        For 2d interp, {'linear', 'cubic', 'quintic'}.

    sigma_threshold: float, optional
        Standard deviation for intial filtering step. Default is 0.5.

    n_erosion_threshold: int, optional
        Number of pixel by which to erode the identified features.
        Default is 0.

    n_min_threshold : int, optional
        Minimum number of identified features. Default is 0.

    min_distance : float, optional
        Minimum distance between detected features (in meter). Default is 0.

    feature_number_start : int, optional
        Feature id to start with. Default is 1.

    PBC_flag : str('none', 'hdim_1', 'hdim_2', 'both')
        Sets whether to use periodic boundaries, and if so in which directions.
        'none' means that we do not have periodic boundaries
        'hdim_1' means that we are periodic along hdim1
        'hdim_2' means that we are periodic along hdim2
        'both' means that we are periodic along both horizontal dimensions
    vertical_coord: str
        Name of the vertical coordinate. If None, tries to auto-detect.
        It looks for the coordinate or the dimension name corresponding
        to the string.
    vertical_axis: int or None.
        The vertical axis number of the data. If None, uses vertical_coord
        to determine axis. This must be >=0.
    detect_subset: dict-like or None
        Whether to run feature detection on only a subset of the data.
        If this is not None, it will subset the grid that we run feature detection
        on to the range specified for each axis specified. The format of this dict is:
        {axis-number: (start, end)}, where axis-number is the number of the axis to subset,
        start is inclusive, and end is exclusive.
        For example, if your data are oriented as (time, z, y, x) and you want to
        only detect on values between z levels 10 and 29, you would set:
        {1: (10, 30)}.
    wavelength_filtering: tuple, optional
       Minimum and maximum wavelength for horizontal spectral filtering in meter.
       Default is None.

    dz : float
        Constant vertical grid spacing (m), optional. If not specified
        and the input is 3D, this function requires that `altitude` is available
        in the `features` input. If you specify a value here, this function assumes
        that it is the constant z spacing between points, even if ```z_coordinate_name```
        is specified.

    strict_thresholding: Bool, optional
        If True, a feature can only be detected if all previous thresholds have been met.
        Default is False.

    Returns
    -------
    features : pandas.DataFrame
        Detected features. The structure of this dataframe is explained
        `here <https://tobac.readthedocs.io/en/latest/data_input.html>`__
    """
    from .utils import add_coordinates, add_coordinates_3D

    time_var_name: str = "time"
    logging.debug("start feature detection based on thresholds")

    ndim_time = internal_utils.find_axis_from_coord(field_in, time_var_name)
    if ndim_time is None:
        raise ValueError(
            "input to feature detection step must include a dimension named "
            + time_var_name
        )

    # Check whether we need to run 2D or 3D feature detection
    if field_in.ndim == 3:
        logging.debug("Running 2D feature detection")
        is_3D = False
    elif field_in.ndim == 4:
        logging.debug("Running 3D feature detection")
        is_3D = True
    else:
        raise ValueError("Feature detection only works with 2D or 3D data")

    if detect_subset is not None:
        raise NotImplementedError("Subsetting feature detection not yet supported.")

    if detect_subset is not None and ndim_time in detect_subset:
        raise NotImplementedError("Cannot subset on time")

    if is_3D:
        # We need to determine the time axis so that we can determine the
        # vertical axis in each timestep if vertical_axis is not none.

        if vertical_axis is not None and vertical_coord is not None:
            raise ValueError(
                "Only one of vertical_axis or vertical_coord should be set."
            )

        if vertical_axis is None:
            # We need to determine vertical axis.
            # first, find the name of the vertical axis
            vertical_axis_name = internal_utils.find_vertical_axis_from_coord(
                field_in, vertical_coord=vertical_coord
            )
            # then find our axis number.
            vertical_axis = internal_utils.find_axis_from_coord(
                field_in, vertical_axis_name
            )

            if vertical_axis is None:
                raise ValueError("Cannot find vertical coordinate.")

        if vertical_axis < 0:
            raise ValueError("vertical_axis must be >=0.")
        # adjust vertical axis number down based on time
        if ndim_time < vertical_axis:
            # We only need to adjust the axis number if the time axis
            # is a lower axis number than the specified vertical coordinate.

            vertical_axis = vertical_axis - 1

    # create empty list to store features for all timesteps
    list_features_timesteps = []

    # if single threshold is put in as a single value, turn it into a list
    if type(threshold) in [int, float]:
        threshold = [threshold]

    # if wavelength_filtering is given, check that value cannot be larger than distances along
    # x and y, that the value cannot be smaller or equal to the grid spacing
    # and throw a warning if dxy and wavelengths have about the same order of magnitude
    if wavelength_filtering is not None:
        if is_3D:
            raise ValueError("Wavelength filtering is not supported for 3D input data.")
        else:
            distance_x = field_in.shape[1] * (dxy)
            distance_y = field_in.shape[2] * (dxy)
        distance = min(distance_x, distance_y)

        # make sure the smaller value is taken as the minimum and the larger as the maximum
        lambda_min = min(wavelength_filtering)
        lambda_max = max(wavelength_filtering)

        if lambda_min > distance or lambda_max > distance:
            raise ValueError(
                "The given wavelengths cannot be larger than the total distance in m along the axes"
                " of the domain."
            )

        elif lambda_min <= dxy:
            raise ValueError(
                "The given minimum wavelength cannot be smaller than gridspacing dxy. Please note "
                "that both dxy and the values for wavelength_filtering should be given in meter."
            )

        elif np.floor(np.log10(lambda_min)) - np.floor(np.log10(dxy)) > 1:
            warnings.warn(
                "Warning: The values for dxy and the minimum wavelength are close in order of "
                "magnitude. Please note that both dxy and for wavelength_filtering should be "
                "given in meter."
            )

    for i_time, data_i in enumerate(field_in.transpose(time_var_name, ...)):
        time_i = data_i[time_var_name].values

        features_thresholds = feature_detection_multithreshold_timestep(
            data_i,
            i_time,
            threshold=threshold,
            sigma_threshold=sigma_threshold,
            min_num=min_num,
            target=target,
            position_threshold=position_threshold,
            n_erosion_threshold=n_erosion_threshold,
            n_min_threshold=n_min_threshold,
            min_distance=min_distance,
            feature_number_start=feature_number_start,
            PBC_flag=PBC_flag,
            vertical_axis=vertical_axis,
            dxy=dxy,
            wavelength_filtering=wavelength_filtering,
            strict_thresholding=strict_thresholding,
            statistics=statistics,
        )
        # check if list of features is not empty, then merge features from different threshold
        # values into one DataFrame and append to list for individual timesteps:
        if not features_thresholds.empty:
            hdim1_ax, hdim2_ax = internal_utils.find_hdim_axes_3D(
                field_in, vertical_coord=vertical_coord
            )
            hdim1_max = field_in.shape[hdim1_ax] - 1
            hdim2_max = field_in.shape[hdim2_ax] - 1
            # Loop over DataFrame to remove features that are closer than distance_min to each
            # other:
            if min_distance > 0:
                features_thresholds = filter_min_distance(
                    features_thresholds,
                    dxy=dxy,
                    dz=dz,
                    min_distance=min_distance,
                    z_coordinate_name=vertical_coord,
                    target=target,
                    PBC_flag=PBC_flag,
                    min_h1=0,
                    max_h1=hdim1_max,
                    min_h2=0,
                    max_h2=hdim2_max,
                )
        list_features_timesteps.append(features_thresholds)

        logging.debug("Finished feature detection for %s", time_i)

    logging.debug("feature detection: merging DataFrames")
    # Check if features are detected and then concatenate features from different timesteps into
    # one pandas DataFrame
    # If no features are detected raise error
    if any([not x.empty for x in list_features_timesteps]):
        features = pd.concat(list_features_timesteps, ignore_index=True)
        features["feature"] = features.index + feature_number_start
        #    features_filtered = features.drop(features[features['num'] < min_num].index)
        #    features_filtered.drop(columns=['idx','num','threshold_value'],inplace=True)
        if "vdim" in features:
            features = add_coordinates_3D(
                features, field_in, vertical_coord=vertical_coord
            )
        else:
            features = add_coordinates(features, field_in)
    else:
        features = None
        logging.debug("No features detected")
    logging.debug("feature detection completed")
    return features


def filter_min_distance(
    features: pd.DataFrame,
    dxy: float = None,
    dz: float = None,
    min_distance: float = None,
    x_coordinate_name: str = None,
    y_coordinate_name: str = None,
    z_coordinate_name: str = None,
    target: Literal["maximum", "minimum"] = "maximum",
    PBC_flag: Literal["none", "hdim_1", "hdim_2", "both"] = "none",
    min_h1: int = 0,
    max_h1: int = 0,
    min_h2: int = 0,
    max_h2: int = 0,
) -> pd.DataFrame:
    """Function to remove features that are too close together.
    If two features are closer than `min_distance`, it keeps the
    larger feature.

    Parameters
    ----------
    features:      pandas DataFrame
                   features
    dxy:           float
        Constant horzontal grid spacing (m).
    dz: float
        Constant vertical grid spacing (m), optional. If not specified
        and the input is 3D, this function requires that `z_coordinate_name` is available
        in the `features` input. If you specify a value here, this function assumes
        that it is the constant z spacing between points, even if ```z_coordinate_name```
        is specified.
    min_distance:  float
        minimum distance between detected features (m)
    x_coordinate_name: str
        The name of the x coordinate to calculate distance based on in meters.
        This is typically `projection_x_coordinate`. Currently unused.
    y_coordinate_name: str
        The name of the y coordinate to calculate distance based on in meters.
        This is typically `projection_y_coordinate`. Currently unused.
    z_coordinate_name: str or None
        The name of the z coordinate to calculate distance based on in meters.
        This is typically `altitude`. If None, tries to auto-detect.
    target: {'maximum', 'minimum'}, optional
        Flag to determine if tracking is targetting minima or maxima in
        the data. Default is 'maximum'.
    PBC_flag : str('none', 'hdim_1', 'hdim_2', 'both')
        Sets whether to use periodic boundaries, and if so in which directions.
        'none' means that we do not have periodic boundaries
        'hdim_1' means that we are periodic along hdim1
        'hdim_2' means that we are periodic along hdim2
        'both' means that we are periodic along both horizontal dimensions
    min_h1: int, optional
        Minimum real point in hdim_1, for use with periodic boundaries.
    max_h1: int, optional
        Maximum point in hdim_1, exclusive. max_h1-min_h1 should be the size.
    min_h2: int, optional
        Minimum real point in hdim_2, for use with periodic boundaries.
    max_h2: int, optional
        Maximum point in hdim_2, exclusive. max_h2-min_h2 should be the size.


    Returns
    -------
    pandas DataFrame
        features after filtering
    """
    if dxy is None:
        raise NotImplementedError("dxy currently must be set.")

    # if PBC_flag != "none":
    #    raise NotImplementedError("We haven't yet implemented PBCs into this.")

    # if we are 3D, the vertical dimension is in features. if we are 2D, there
    # is no vertical dimension in features.
    is_3D = "vdim" in features

    if is_3D and dz is None:
        z_coordinate_name = internal_utils.find_dataframe_vertical_coord(
            features, z_coordinate_name
        )

    # Check if both dxy and their coordinate names are specified.
    # If they are, warn that we will use dxy.
    if dxy is not None and (
        x_coordinate_name in features and y_coordinate_name in features
    ):
        warnings.warn(
            "Both " + x_coordinate_name + "/" + y_coordinate_name + " and dxy "
            "set. Using constant dxy. Set dxy to None if you want to use the "
            "interpolated coordinates, or set `x_coordinate_name` and "
            "`y_coordinate_name` to None to use a constant dxy."
        )

    # Check and if both dz is specified and altitude is available, warn that we will use dz.
    if is_3D and (dz is not None and z_coordinate_name in features):
        warnings.warn(
            "Both "
            + z_coordinate_name
            + " and dz available to filter_min_distance; using constant dz. "
            "Set dz to none if you want to use altitude or set `z_coordinate_name` to None to use "
            "constant dz."
        )

    # As optional coordinate names are not yet implemented, set to defaults here:
    z_coordinate_name = "vdim"
    y_coordinate_name = "hdim_1"
    x_coordinate_name = "hdim_2"

    if target not in ["minimum", "maximum"]:
        raise ValueError(
            "target parameter must be set to either 'minimum' or 'maximum'"
        )

    # Calculate feature locations in cartesian coordinates
    if is_3D:
        feature_locations = features[
            [z_coordinate_name, y_coordinate_name, x_coordinate_name]
        ].to_numpy()
        feature_locations[0] *= dz
        feature_locations[1:] *= dxy
    else:
        feature_locations = (
            features[[y_coordinate_name, x_coordinate_name]].to_numpy() * dxy
        )

    # Create array of flags for features to remove
    removal_flag = np.zeros(len(features), dtype=bool)

    # Create Tree of feature locations in cartesian coordinates
    # Check if we have PBCs.
    if PBC_flag in ["hdim_1", "hdim_2", "both"]:
        # Note that we multiply by dxy to get the distances in spatial coordinates
        dist_func = build_distance_function(
            min_h1 * dxy, max_h1 * dxy, min_h2 * dxy, max_h2 * dxy, PBC_flag
        )
        features_tree = BallTree(feature_locations, metric="pyfunc", func=dist_func)
        neighbours = features_tree.query_radius(feature_locations, r=min_distance)

    else:
        features_tree = KDTree(feature_locations)
        # Find neighbours for each point
        neighbours = features_tree.query_ball_tree(features_tree, r=min_distance)

    # Iterate over list of neighbours to find which features to remove
    for i, neighbour_list in enumerate(neighbours):
        if len(neighbour_list) > 1:
            # Remove the feature we're interested in as it's always included
            neighbour_list = list(neighbour_list)
            neighbour_list.remove(i)
            # If maximum target check if any neighbours have a larger threshold value
            if target == "maximum" and np.any(
                features["threshold_value"].iloc[neighbour_list]
                > features["threshold_value"].iloc[i]
            ):
                removal_flag[i] = True
            # If minimum target check if any neighbours have a smaller threshold value
            elif target == "minimum" and np.any(
                features["threshold_value"].iloc[neighbour_list]
                < features["threshold_value"].iloc[i]
            ):
                removal_flag[i] = True
            # Else check if any neighbours have an equal threshold value
            else:
                wh_equal_threshold = (
                    features["threshold_value"].iloc[neighbour_list]
                    == features["threshold_value"].iloc[i]
                )
                if np.any(wh_equal_threshold):
                    # Check if any have a larger number of points
                    if np.any(
                        features["num"].iloc[neighbour_list][wh_equal_threshold]
                        > features["num"].iloc[i]
                    ):
                        removal_flag[i] = True
                    # Check if any have the same number of points and a lower index value
                    else:
                        wh_equal_area = (
                            features["num"].iloc[neighbour_list][wh_equal_threshold]
                            == features["num"].iloc[i]
                        )
                        if np.any(wh_equal_area):
                            if np.any(wh_equal_area.index[wh_equal_area] < i):
                                removal_flag[i] = True

    # Return the features that are not flagged for removal
    return features.iloc[~removal_flag]<|MERGE_RESOLUTION|>--- conflicted
+++ resolved
@@ -17,12 +17,8 @@
    12(11), 4551-4570.
 """
 from __future__ import annotations
-<<<<<<< HEAD
-
-=======
 from typing import Union, Callable
 import warnings
->>>>>>> 5f096e3e
 import logging
 
 from typing_extensions import Literal
@@ -45,7 +41,6 @@
 # from typing_extensions import Literal
 import iris
 import iris.cube
-import xarray as xr
 
 
 def feature_position(
@@ -894,11 +889,7 @@
 
 @internal_utils.irispandas_to_xarray
 def feature_detection_multithreshold_timestep(
-<<<<<<< HEAD
     data_i: xr.DataArray,
-=======
-    data_i: np.array,
->>>>>>> 5f096e3e
     i_time: int,
     threshold: list[float] = None,
     min_num: int = 0,
@@ -916,11 +907,7 @@
     dxy: float = -1,
     wavelength_filtering: tuple[float] = None,
     strict_thresholding: bool = False,
-<<<<<<< HEAD
-    statistics: Union[dict, None] = None,
-=======
     statistics: Union[dict[str, Union[Callable, tuple[Callable, dict]]], None] = None,
->>>>>>> 5f096e3e
 ) -> pd.DataFrame:
     """Find features in each timestep.
 
@@ -931,11 +918,7 @@
     Parameters
     ----------
 
-<<<<<<< HEAD
     data_i : iris.cube.Cube or xarray.DataArray
-=======
-    data_i : iris.cube.Cube
->>>>>>> 5f096e3e
         3D field to perform the feature detection (single timestep) on.
 
     i_time : int
@@ -1149,11 +1132,7 @@
 
 @internal_utils.irispandas_to_xarray
 def feature_detection_multithreshold(
-<<<<<<< HEAD
     field_in: xr.DataArray,
-=======
-    field_in: iris.cube.Cube,
->>>>>>> 5f096e3e
     dxy: float = None,
     threshold: list[float] = None,
     min_num: int = 0,
@@ -1173,11 +1152,7 @@
     wavelength_filtering: tuple = None,
     dz: Union[float, None] = None,
     strict_thresholding: bool = False,
-<<<<<<< HEAD
-    statistics: Union[dict, None] = None,
-=======
     statistics: Union[dict[str, Union[Callable, tuple[Callable, dict]]], None] = None,
->>>>>>> 5f096e3e
 ) -> pd.DataFrame:
     """Perform feature detection based on contiguous regions.
 
