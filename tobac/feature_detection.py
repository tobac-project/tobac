--- conflicted
+++ resolved
@@ -1,72 +1,6 @@
 from operator import is_
 import numpy as np
 import pandas as pd
-<<<<<<< HEAD
-from . import utils as tb_utils
-import warnings
-
-
-def feature_position(
-    hdim1_indices,
-    hdim2_indices,
-    region_small=None,
-    region_bbox=None,
-    track_data=None,
-    threshold_i=None,
-    position_threshold="center",
-    target=None,
-):
-    """Function to  determine feature position
-
-    Parameters
-    ----------
-    hdim1_indices : list
-        list of indices along hdim1 (typically ```y```)
-
-    hdim2_indices : list
-        List of indices of feature along hdim2 (typically ```x```)
-
-    region_small : 2D array-like
-        A true/false array containing True where the threshold
-        is met and false where the threshold isn't met. This array should
-        be the the size specified by region_bbox, and can be a subset of the
-        overall input array (i.e., ```track_data```).
-
-    region_bbox : list or tuple with length of 4
-        The coordinates that region_small occupies within the total track_data
-        array. This is in the order that the coordinates come from the
-        ```get_label_props_in_dict``` function. For 2D data, this should be:
-        (hdim1 start, hdim 2 start, hdim 1 end, hdim 2 end).
-
-    track_data : 2D array-like
-        2D array containing the data
-
-    threshold_i : float
-        The threshold value that we are testing against
-
-    position_threshold : {'center', 'extreme', 'weighted_diff', 'weighted abs'}
-        How to select the single point position from our data.
-        'center' picks the geometrical centre of the region, and is typically not recommended.
-        'extreme' picks the maximum or minimum value inside the region (max/min set by ```target```)
-        'weighted_diff' picks the centre of the region weighted by the distance from the threshold value
-        'weighted_abs' picks the centre of the region weighted by the absolute values of the field
-
-    target : {'maximum', 'minimum'}
-        Used only when position_threshold is set to 'extreme', this sets whether
-        it is looking for maxima or minima.
-
-    Returns
-    -------
-    float
-            feature position along 1st horizontal dimension
-    float
-            feature position along 2nd horizontal dimension
-    """
-
-    track_data_region = track_data[
-        region_bbox[0] : region_bbox[2], region_bbox[1] : region_bbox[3]
-    ]
-=======
 import logging
 import warnings
 from . import utils as tb_utils
@@ -227,18 +161,13 @@
             region_bbox[1] : region_bbox[4],
             region_bbox[2] : region_bbox[5],
         ]
->>>>>>> 1d715c9e
 
     if position_threshold == "center":
         # get position as geometrical centre of identified region:
         hdim1_index = np.mean(hdim1_indices)
-<<<<<<< HEAD
-        hdim2_index = np.mean(hdim2_indices)
-=======
         hdim2_index = np.mean(hdim2_indeces)
         if is_3D:
             vdim_index = np.mean(vdim_indyces)
->>>>>>> 1d715c9e
 
     elif position_threshold == "extreme":
         # get position as max/min position inside the identified region:
@@ -247,13 +176,9 @@
         if target == "minimum":
             index = np.argmin(track_data_region[region_small])
         hdim1_index = hdim1_indices[index]
-<<<<<<< HEAD
-        hdim2_index = hdim2_indices[index]
-=======
         hdim2_index = hdim2_indeces[index]
         if is_3D:
             vdim_index = vdim_indyces[index]
->>>>>>> 1d715c9e
 
     elif position_threshold == "weighted_diff":
         # get position as centre of identified region, weighted by difference from the threshold:
@@ -261,13 +186,9 @@
         if sum(weights) == 0:
             weights = None
         hdim1_index = np.average(hdim1_indices, weights=weights)
-<<<<<<< HEAD
-        hdim2_index = np.average(hdim2_indices, weights=weights)
-=======
         hdim2_index = np.average(hdim2_indeces, weights=weights)
         if is_3D:
             vdim_index = np.average(vdim_indyces, weights=weights)
->>>>>>> 1d715c9e
 
     elif position_threshold == "weighted_abs":
         # get position as centre of identified region, weighted by absolute values if the field:
@@ -275,35 +196,14 @@
         if sum(weights) == 0:
             weights = None
         hdim1_index = np.average(hdim1_indices, weights=weights)
-<<<<<<< HEAD
-        hdim2_index = np.average(hdim2_indices, weights=weights)
-=======
         hdim2_index = np.average(hdim2_indeces, weights=weights)
         if is_3D:
             vdim_index = np.average(vdim_indyces, weights=weights)
->>>>>>> 1d715c9e
 
     else:
         raise ValueError(
             "position_threshold must be center,extreme,weighted_diff or weighted_abs"
         )
-<<<<<<< HEAD
-    return hdim1_index, hdim2_index
-
-
-def test_overlap(region_inner, region_outer):
-    """
-    function to test for overlap between two regions (probably scope for further speedup here)
-    Input:
-    region_1:      list
-                   list of 2-element tuples defining the indices of all cell in the region
-    region_2:      list
-                   list of 2-element tuples defining the indices of all cell in the region
-
-    Output:
-    overlap:       bool
-                   True if there are any shared points between the two regions
-=======
 
     # re-transform of any coords beyond the boundaries - (should be) general enough to work for any variety of PBC
     # as no x or y points will be beyond the boundaries if we haven't transformed them in the first place
@@ -334,28 +234,12 @@
     -------
     bool
         True if there are any shared points between the two regions
->>>>>>> 1d715c9e
     """
     overlap = frozenset(region_outer).isdisjoint(region_inner)
     return not overlap
 
 
 def remove_parents(features_thresholds, regions_i, regions_old):
-<<<<<<< HEAD
-    """
-    function to remove features whose regions surround newly detected feature regions
-    Input:
-        features_thresholds:    pandas.DataFrame
-                                Dataframe containing detected features
-    regions_i:                  dict
-                                dictionary containing the regions above/below threshold for the newly detected feature (feature ids as keys)
-    regions_old:                dict
-                                dictionary containing the regions above/below threshold from previous threshold (feature ids as keys)
-    Output:
-        features_thresholds     pandas.DataFrame
-                                Dataframe containing detected features excluding those that are superseded by newly detected ones
-    """
-=======
     """function to remove features whose regions surround newly detected feature regions
 
     Parameters
@@ -373,7 +257,6 @@
         Dataframe containing detected features excluding those that are superseded by newly detected ones
     """
     # list_remove=[]
->>>>>>> 1d715c9e
     try:
         all_curr_pts = np.concatenate([vals for idx, vals in regions_i.items()])
         all_old_pts = np.concatenate([vals for idx, vals in regions_old.items()])
@@ -412,37 +295,6 @@
     n_min_threshold=0,
     min_distance=0,
     idx_start=0,
-<<<<<<< HEAD
-):
-    """
-    function to find features based on individual threshold value:
-    Input:
-    data_i:      iris.cube.Cube
-                 2D field to perform the feature detection (single timestep)
-    i_time:      int
-                 number of the current timestep
-    threshold:    float
-                  threshold value used to select target regions to track
-    target:       str ('minimum' or 'maximum')
-                  flag to determine if tracking is targetting minima or maxima in the data
-    position_threshold: str('extreme', 'weighted_diff', 'weighted_abs' or 'center')
-                      flag choosing method used for the position of the tracked feature
-    sigma_threshold: float
-                     standard deviation for intial filtering step
-    n_erosion_threshold: int
-                         number of pixel by which to erode the identified features
-    n_min_threshold: int
-                     minimum number of identified features
-    min_distance:  float
-                   minimum distance between detected features (m)
-    idx_start: int
-               feature id to start with
-    Output:
-    features_threshold:      pandas DataFrame
-                             detected features for individual threshold
-    regions:                 dict
-                             dictionary containing the regions above/below threshold used for each feature (feature ids as keys)
-=======
     PBC_flag="none",
     vertical_axis=None,
 ):
@@ -485,43 +337,17 @@
         detected features for individual threshold
     dict
         dictionary containing the regions above/below threshold used for each feature (feature ids as keys)
->>>>>>> 1d715c9e
     """
     from skimage.measure import label
     from skimage.morphology import binary_erosion
     from copy import deepcopy
 
-<<<<<<< HEAD
     if min_num != 0:
         warnings.warn(
             "min_num parameter has no effect and will be deprecated in a future version of tobac. Please use n_min_threshold instead",
             FutureWarning,
         )
 
-    # if looking for minima, set values above threshold to 0 and scale by data minimum:
-    if target == "maximum":
-        mask = 1 * (data_i >= threshold)
-        # if looking for minima, set values above threshold to 0 and scale by data minimum:
-    elif target == "minimum":
-        mask = 1 * (data_i <= threshold)
-    # only include values greater than threshold
-    # erode selected regions by n pixels
-    if n_erosion_threshold > 0:
-        selem = np.ones((n_erosion_threshold, n_erosion_threshold))
-        mask = binary_erosion(mask, selem).astype(np.int64)
-        # detect individual regions, label  and count the number of pixels included:
-    labels, num_labels = label(mask, background=0, return_num=True)
-
-    label_props = tb_utils.get_label_props_in_dict(labels)
-    if len(label_props) > 0:
-        (
-            total_indices_all,
-            hdim1_indices_all,
-            hdim2_indices_all,
-        ) = tb_utils.get_indices_of_labels_from_reg_prop_dict(label_props)
-
-    x_size = labels.shape[1]
-=======
     # If we are given a 3D data array, we should do 3D feature detection.
     is_3D = len(data_i.shape) == 3
 
@@ -795,24 +621,16 @@
     # values_counts=dict(zip(values, count))
     # Filter out regions that have less pixels than n_min_threshold
     # values_counts={k:v for k, v in values_counts.items() if v>n_min_threshold}
->>>>>>> 1d715c9e
 
     # check if not entire domain filled as one feature
     if num_labels > 0:
         # create empty list to store individual features for this threshold
-<<<<<<< HEAD
         list_features_threshold = list()
         # create empty dict to store regions for individual features for this threshold
         regions = dict()
-
-=======
-        list_features_threshold = []
-        # create empty dict to store regions for individual features for this threshold
-        regions = dict()
         # create emptry list of features to remove from parent threshold value
 
         region = np.empty(mask.shape, dtype=bool)
->>>>>>> 1d715c9e
         # loop over individual regions:
         for cur_idx in total_indices_all:
             # skip this if there aren't enough points to be considered a real feature
@@ -820,36 +638,6 @@
             curr_count = total_indices_all[cur_idx]
             if curr_count <= n_min_threshold:
                 continue
-<<<<<<< HEAD
-
-            hdim1_indices = hdim1_indices_all[cur_idx]
-            hdim2_indices = hdim2_indices_all[cur_idx]
-
-            # Get location and size of the minimum bounding box
-            # that will cover the whole labeled region
-            label_bbox = label_props[cur_idx].bbox
-            bbox_ystart, bbox_xstart, bbox_yend, bbox_xend = label_bbox
-            bbox_xsize = bbox_xend - bbox_xstart
-            bbox_ysize = bbox_yend - bbox_ystart
-
-            # Create a smaller region that is the maxium extent in X and Y
-            # of the labeled point so that we don't have to do operations
-            # on the full array
-            region_small = np.full((bbox_ysize, bbox_xsize), False)
-            region_small[
-                hdim1_indices - bbox_ystart, hdim2_indices - bbox_xstart
-            ] = True
-
-            # Later on, rather than doing (more expensive) operations
-            # on tuples, let's convert to 1D coordinates.
-            region_i = np.array(hdim1_indices * x_size + hdim2_indices)
-
-            regions[cur_idx + idx_start] = region_i
-
-            single_indices = feature_position(
-                hdim1_indices,
-                hdim2_indices,
-=======
             if is_3D:
                 vdim_indyces = vdim_indyces_all[cur_idx]
             else:
@@ -911,29 +699,12 @@
                 hdim1_indices,
                 hdim2_indeces,
                 vdim_indyces=vdim_indyces,
->>>>>>> 1d715c9e
                 region_small=region_small,
                 region_bbox=label_bbox,
                 track_data=data_i,
                 threshold_i=threshold,
                 position_threshold=position_threshold,
                 target=target,
-<<<<<<< HEAD
-            )
-
-            hdim1_index, hdim2_index = single_indices
-            # create individual DataFrame row in tracky format for identified feature
-            list_features_threshold.append(
-                {
-                    "frame": int(i_time),
-                    "idx": cur_idx + idx_start,
-                    "hdim_1": hdim1_index,
-                    "hdim_2": hdim2_index,
-                    "num": curr_count,
-                    "threshold_value": threshold,
-                }
-            )
-=======
                 PBC_flag=PBC_flag,
                 x_min=x_min,
                 x_max=x_max,
@@ -953,7 +724,6 @@
                 "num": curr_count,
                 "threshold_value": threshold,
             }
->>>>>>> 1d715c9e
             column_names = [
                 "frame",
                 "idx",
@@ -962,12 +732,6 @@
                 "num",
                 "threshold_value",
             ]
-<<<<<<< HEAD
-
-        # after looping thru proto-features, check if any exceed num threshold
-        # if they do not, provide a blank pandas df and regions dict
-        if list_features_threshold == []:
-=======
             if is_3D:
                 appending_dict["vdim"] = vdim_index
                 column_names = [
@@ -984,16 +748,10 @@
         # if they do not, provide a blank pandas df and regions dict
         if list_features_threshold == []:
             # print("no features above num value at threshold: ",threshold)
->>>>>>> 1d715c9e
             features_threshold = pd.DataFrame()
             regions = dict()
         # if they do, provide a dataframe with features organized with 2D and 3D metadata
         else:
-<<<<<<< HEAD
-            features_threshold = pd.DataFrame(
-                list_features_threshold, columns=column_names
-            )
-=======
             # print("at least one feature above num value at threshold: ",threshold)
             # print("column_names, after cur_idx loop: ",column_names)
             features_threshold = pd.DataFrame(
@@ -1001,7 +759,6 @@
             )
 
         # features_threshold=pd.DataFrame(list_features_threshold, columns = column_names)
->>>>>>> 1d715c9e
     else:
         features_threshold = pd.DataFrame()
         regions = dict()
@@ -1021,50 +778,6 @@
     n_min_threshold=0,
     min_distance=0,
     feature_number_start=1,
-<<<<<<< HEAD
-):
-    """
-    function to find features in each timestep based on iteratively finding regions above/below a set of thresholds
-    Input:
-    data_i:      iris.cube.Cube
-                 2D field to perform the feature detection (single timestep)
-    i_time:      int
-                 number of the current timestep
-
-    threshold:    list of floats
-                  threshold values used to select target regions to track
-    dxy:          float
-                  grid spacing of the input data (m)
-    target:       str ('minimum' or 'maximum')
-                  flag to determine if tracking is targetting minima or maxima in the data
-    position_threshold: str('extreme', 'weighted_diff', 'weighted_abs' or 'center')
-                      flag choosing method used for the position of the tracked feature
-    sigma_threshold: float
-                     standard deviation for intial filtering step
-    n_erosion_threshold: int
-                         number of pixel by which to erode the identified features
-    n_min_threshold: int
-                     minimum number of identified features
-    min_distance:  float
-                   minimum distance between detected features (m)
-    feature_number_start: int
-                          feature number to start with
-    Output:
-    features_threshold:      pandas DataFrame
-                             detected features for individual timestep
-    """
-    # Handle scipy depreciation gracefully
-    try:
-        from scipy.ndimage import gaussian_filter
-    except ImportError:
-        from scipy.ndimage.filters import gaussian_filter
-
-    if min_num != 0:
-        warnings.warn(
-            "min_num parameter has no effect and will be deprecated in a future version of tobac. Please use n_min_threshold instead",
-            FutureWarning,
-        )
-=======
     PBC_flag="none",
     vertical_axis=None,
 ):
@@ -1110,30 +823,18 @@
     """
     # consider switching to scikit image filter?
     from scipy.ndimage.filters import gaussian_filter
->>>>>>> 1d715c9e
 
     # get actual numpy array
     track_data = data_i.core_data()
-<<<<<<< HEAD
-
-    track_data = gaussian_filter(
-        track_data, sigma=sigma_threshold
-    )  # smooth data slightly to create rounded, continuous field
-=======
     # smooth data slightly to create rounded, continuous field
     track_data = gaussian_filter(track_data, sigma=sigma_threshold)
->>>>>>> 1d715c9e
     # create empty lists to store regions and features for individual timestep
     features_thresholds = pd.DataFrame()
     for i_threshold, threshold_i in enumerate(threshold):
         if i_threshold > 0 and not features_thresholds.empty:
             idx_start = features_thresholds["idx"].max() + feature_number_start
         else:
-<<<<<<< HEAD
-            idx_start = 0
-=======
             idx_start = feature_number_start - 1
->>>>>>> 1d715c9e
         features_threshold_i, regions_i = feature_detection_threshold(
             track_data,
             i_time,
@@ -1146,17 +847,11 @@
             n_min_threshold=n_min_threshold,
             min_distance=min_distance,
             idx_start=idx_start,
-<<<<<<< HEAD
-        )
-        if any([x is not None for x in features_threshold_i]):
-            features_thresholds = pd.concat([features_thresholds, features_threshold_i])
-=======
             PBC_flag=PBC_flag,
             vertical_axis=vertical_axis,
         )
         if any([x is not None for x in features_threshold_i]):
             features_thresholds = features_thresholds.append(features_threshold_i)
->>>>>>> 1d715c9e
 
         # For multiple threshold, and features found both in the current and previous step, remove "parent" features from Dataframe
         if i_threshold > 0 and not features_thresholds.empty and regions_old:
@@ -1177,12 +872,8 @@
 
 def feature_detection_multithreshold(
     field_in,
-<<<<<<< HEAD
-    dxy,
-=======
     dxy=None,
     dz=None,
->>>>>>> 1d715c9e
     threshold=None,
     min_num=0,
     target="maximum",
@@ -1192,15 +883,6 @@
     n_min_threshold=0,
     min_distance=0,
     feature_number_start=1,
-<<<<<<< HEAD
-):
-    """Function to perform feature detection based on contiguous regions above/below a threshold
-    Input:
-    field_in:      iris.cube.Cube
-                   2D field to perform the tracking on (needs to have coordinate 'time' along one of its dimensions)
-
-    thresholds:    list of floats
-=======
     PBC_flag="none",
     vertical_coord="auto",
     vertical_axis=None,
@@ -1213,7 +895,6 @@
     field_in:      iris.cube.Cube
                    2D or 3D field to perform the tracking on (needs to have coordinate 'time' along one of its dimensions)
     threshold:    list of float or ints
->>>>>>> 1d715c9e
                    threshold values used to select target regions to track
     dxy: float
         Constant horzontal grid spacing (m), optional. If not specified,
@@ -1239,22 +920,6 @@
                      minimum number of identified features
     min_distance:  float
                    minimum distance between detected features (m)
-<<<<<<< HEAD
-    Output:
-    features:      pandas DataFrame
-                   detected features
-    """
-    from .utils import add_coordinates
-
-    if min_num != 0:
-        warnings.warn(
-            "min_num parameter has no effect and will be deprecated in a future version of tobac. Please use n_min_threshold instead",
-            FutureWarning,
-        )
-
-    logging.debug("start feature detection based on thresholds")
-
-=======
     PBC_flag : str('none', 'hdim_1', 'hdim_2', 'both')
         Sets whether to use periodic boundaries, and if so in which directions.
         'none' means that we do not have periodic boundaries
@@ -1324,7 +989,6 @@
                 field_in, vertical_coord=vertical_coord
             )
 
->>>>>>> 1d715c9e
     # create empty list to store features for all timesteps
     list_features_timesteps = []
 
@@ -1334,15 +998,9 @@
     # if single threshold is put in as a single value, turn it into a list
     if type(threshold) in [int, float]:
         threshold = [threshold]
-<<<<<<< HEAD
-
     for i_time, data_i in enumerate(data_time):
         time_i = data_i.coord("time").units.num2date(data_i.coord("time").points[0])
-=======
-    for i_time, data_i in enumerate(data_time):
-        time_i = data_i.coord("time").units.num2date(data_i.coord("time").points[0])
-
->>>>>>> 1d715c9e
+
         features_thresholds = feature_detection_multithreshold_timestep(
             data_i,
             i_time,
@@ -1355,11 +1013,8 @@
             n_min_threshold=n_min_threshold,
             min_distance=min_distance,
             feature_number_start=feature_number_start,
-<<<<<<< HEAD
-=======
             PBC_flag=PBC_flag,
             vertical_axis=vertical_axis,
->>>>>>> 1d715c9e
         )
         # check if list of features is not empty, then merge features from different threshold values
         # into one DataFrame and append to list for individual timesteps:
@@ -1367,15 +1022,11 @@
             # Loop over DataFrame to remove features that are closer than distance_min to each other:
             if min_distance > 0:
                 features_thresholds = filter_min_distance(
-<<<<<<< HEAD
-                    features_thresholds, dxy, min_distance
-=======
                     features_thresholds,
                     dxy=dxy,
                     dz=dz,
                     min_distance=min_distance,
                     z_coordinate_name=vertical_coord,
->>>>>>> 1d715c9e
                 )
         list_features_timesteps.append(features_thresholds)
 
@@ -1391,12 +1042,6 @@
         features["feature"] = features.index + feature_number_start
         #    features_filtered = features.drop(features[features['num'] < min_num].index)
         #    features_filtered.drop(columns=['idx','num','threshold_value'],inplace=True)
-<<<<<<< HEAD
-        features = add_coordinates(features, field_in)
-    else:
-        features = None
-        logging.info("No features detected")
-=======
         if "vdim" in features:
             features = add_coordinates_3D(
                 features, field_in, vertical_coord=vertical_coord
@@ -1406,16 +1051,10 @@
     else:
         features = None
         logging.debug("No features detected")
->>>>>>> 1d715c9e
     logging.debug("feature detection completed")
     return features
 
 
-<<<<<<< HEAD
-def filter_min_distance(features, dxy, min_distance):
-    """Function to perform feature detection based on contiguous regions above/below a threshold
-    Input:
-=======
 def filter_min_distance(
     features,
     dxy=None,
@@ -1436,7 +1075,6 @@
 
     Parameters
     ----------
->>>>>>> 1d715c9e
     features:      pandas DataFrame
                    features
     dxy:           float
@@ -1452,12 +1090,6 @@
         that it is the constant z spacing between points, even if ```z_coordinate_name```
         is specified.
     min_distance:  float
-<<<<<<< HEAD
-                   minimum distance between detected features (m)
-    Output:
-    features:      pandas DataFrame
-                   features
-=======
         minimum distance between detected features (m)
     x_coordinate_name: str
         The name of the x coordinate to calculate distance based on in meters.
@@ -1483,25 +1115,10 @@
     -------
     pandas DataFrame
         features after filtering
->>>>>>> 1d715c9e
     """
     from itertools import combinations
 
     remove_list_distance = []
-<<<<<<< HEAD
-    # create list of tuples with all combinations of features at the timestep:
-    indices = combinations(features.index.values, 2)
-    # Loop over combinations to remove features that are closer together than min_distance and keep larger one (either higher threshold or larger area)
-    for index_1, index_2 in indices:
-        if index_1 is not index_2:
-            features.loc[index_1, "hdim_1"]
-            distance = dxy * np.sqrt(
-                (features.loc[index_1, "hdim_1"] - features.loc[index_2, "hdim_1"]) ** 2
-                + (features.loc[index_1, "hdim_2"] - features.loc[index_2, "hdim_2"])
-                ** 2
-            )
-            if distance <= min_distance:
-=======
 
     if PBC_flag != "none":
         raise NotImplementedError("We haven't yet implemented PBCs into this.")
@@ -1581,7 +1198,6 @@
 
             if distance <= min_distance:
                 # print(distance, min_distance, index_1, index_2, features.size)
->>>>>>> 1d715c9e
                 #                        logging.debug('distance<= min_distance: ' + str(distance))
                 if (
                     features.loc[index_1, "threshold_value"]
