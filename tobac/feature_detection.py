"""Provide feature detection.

This module can work with any two-dimensional field.
To identify the features, contiguous regions above or 
below a threshold are determined and labelled individually.
To describe the specific location of the feature at a 
specific point in time, different spatial properties 
are used to describe the identified region. [2]_

References
----------
.. Heikenfeld, M., Marinescu, P. J., Christensen, M.,
   Watson-Parris, D., Senf, F., van den Heever, S. C.
   & Stier, P. (2019). tobac 1.2: towards a flexible 
   framework for tracking and analysis of clouds in 
   diverse datasets. Geoscientific Model Development,
   12(11), 4551-4570.
"""
from __future__ import annotations

import logging
import numpy as np
import pandas as pd
from scipy.spatial import KDTree
from sklearn.neighbors import BallTree
from tobac.tracking import build_distance_function
from tobac.utils import internal as internal_utils
from tobac.utils import periodic_boundaries as pbc_utils
from tobac.utils.general import spectral_filtering
from tobac.utils.general import get_statistics
import warnings
from typing import Union, Literal

# from typing_extensions import Literal
import iris
import iris.cube
import xarray as xr


def feature_position(
    hdim1_indices: list[int],
    hdim2_indices: list[int],
    vdim_indices: Union[list[int], None] = None,
    region_small: np.ndarray = None,
    region_bbox: Union[list[int], tuple[int]] = None,
    track_data: np.ndarray = None,
    threshold_i: float = None,
    position_threshold: Literal[
        "center", "extreme", "weighted_diff", "weighted abs"
    ] = "center",
    target: Literal["maximum", "minimum"] = None,
    PBC_flag: Literal["none", "hdim_1", "hdim_2", "both"] = "none",
    hdim1_min: int = 0,
    hdim1_max: int = 0,
    hdim2_min: int = 0,
    hdim2_max: int = 0,
) -> tuple[float]:
    """Determine feature position with regard to the horizontal
    dimensions in pixels from the identified region above
    threshold values

    Parameters
    ----------
    hdim1_indices : list
        indices of pixels in region along first horizontal
        dimension

    hdim2_indices : list
        indices of pixels in region along second horizontal
        dimension

    vdim_indices : list, optional
        List of indices of feature along optional vdim (typically ```z```)

    region_small : 2D or 3D array-like
        A true/false array containing True where the threshold
        is met and false where the threshold isn't met. This
        array should be the the size specified by region_bbox,
        and can be a subset of the overall input array
        (i.e., ```track_data```).

    region_bbox : list or tuple with length of 4 or 6
        The coordinates that region_small occupies within the total track_data
        array. This is in the order that the coordinates come from the
        ```get_label_props_in_dict``` function. For 2D data, this should be:
        (hdim1 start, hdim 2 start, hdim 1 end, hdim 2 end). For 3D data, this
        is: (vdim start, hdim1 start, hdim 2 start, vdim end, hdim 1 end, hdim 2 end).

    track_data : 2D or 3D array-like
        2D or 3D array containing the data

    threshold_i : float
        The threshold value that we are testing against

    position_threshold : {'center', 'extreme', 'weighted_diff', '
                          weighted abs'}
        How to select the single point position from our data.
        'center' picks the geometrical centre of the region,
        and is typically not recommended. 'extreme' picks the
        maximum or minimum value inside the region (max/min set by
         ```target```) 'weighted_diff' picks the centre of the
         region weighted by the distance from the threshold value
        'weighted_abs' picks the centre of the region weighted by
        the absolute values of the field

    target : {'maximum', 'minimum'}
        Used only when position_threshold is set to 'extreme',
        this sets whether it is looking for maxima or minima.

    PBC_flag : {'none', 'hdim_1', 'hdim_2', 'both'}
        Sets whether to use periodic boundaries, and if so in which directions.
        'none' means that we do not have periodic boundaries
        'hdim_1' means that we are periodic along hdim1
        'hdim_2' means that we are periodic along hdim2
        'both' means that we are periodic along both horizontal dimensions

    hdim1_min : int
        Minimum real array index of the first horizontal dimension (for PBCs)

    hdim1_max: int
        Maximum real array index of the first horizontal dimension (for PBCs)
        Note that this coordinate is INCLUSIVE, meaning that this is
        the maximum coordinate value, and it is not a length.

    hdim2_min : int
        Minimum real array index of the first horizontal dimension (for PBCs)

    hdim2_max : int
        Maximum real array index of the first horizontal dimension (for PBCs)
        Note that this coordinate is INCLUSIVE, meaning that this is
        the maximum coordinate value, and it is not a length.

    Returns
    -------
    2-element or 3-element tuple of floats
        If input data is 2D, this will be a 2-element tuple of floats,
        where the first element is the feature position along the first
        horizontal dimension and the second element is the feature position
        along the second horizontal dimension.
        If input data is 3D, this will be a 3-element tuple of floats, where
        the first element is the feature position along the vertical dimension
        and the second two elements are the feature position on the first and
        second horizontal dimensions.
        Note for PBCs: this point *can* be >hdim1_max or hdim2_max if the
        point is between hdim1_max and hdim1_min. For example, if a feature
        lies exactly between hdim1_max and hdim1_min, the output could be
        between hdim1_max and hdim1_max+1. While a value between hdim1_min-1
        and hdim1_min would also be valid, we choose to overflow on the max side of things.
    """

    # First, if necessary, run PBC processing.
    # processing of PBC indices
    # checks to see if minimum and maximum values are present in dimensional array
    # then if true, adds max value to any indices past the halfway point of their
    # respective dimension. this, in essence, shifts the set of points to the high side.
    pbc_options = ["hdim_1", "hdim_2", "both"]

    if len(region_bbox) == 4:
        # 2D case
        is_3D = False
        track_data_region = track_data[
            region_bbox[0] : region_bbox[2], region_bbox[1] : region_bbox[3]
        ]
    elif len(region_bbox) == 6:
        # 3D case
        is_3D = True
        track_data_region = track_data[
            region_bbox[0] : region_bbox[3],
            region_bbox[1] : region_bbox[4],
            region_bbox[2] : region_bbox[5],
        ]
    else:
        raise ValueError("region_bbox must have 4 or 6 elements.")
    # whether or not to run the means at the end
    run_mean = False
    if position_threshold == "center":
        # get position as geometrical centre of identified region:

        hdim1_weights = np.ones(np.size(hdim1_indices))
        hdim2_weights = np.ones(np.size(hdim2_indices))
        if is_3D:
            vdim_weights = np.ones(np.size(hdim2_indices))

        run_mean = True

    elif position_threshold == "extreme":
        # get position as max/min position inside the identified region:
        if target == "maximum":
            index = np.argmax(track_data_region[region_small])
        if target == "minimum":
            index = np.argmin(track_data_region[region_small])
        hdim1_index = hdim1_indices[index]
        hdim2_index = hdim2_indices[index]
        if is_3D:
            vdim_index = vdim_indices[index]

    elif position_threshold == "weighted_diff":
        # get position as centre of identified region, weighted by difference from the threshold:
        weights = abs(track_data_region[region_small] - threshold_i)
        if sum(weights) == 0:
            weights = None
        hdim1_weights = weights
        hdim2_weights = weights
        if is_3D:
            vdim_weights = weights

        run_mean = True

    elif position_threshold == "weighted_abs":
        # get position as centre of identified region, weighted by absolute values if the field:
        weights = abs(track_data_region[region_small])
        if sum(weights) == 0:
            weights = None
        hdim1_weights = weights
        hdim2_weights = weights
        if is_3D:
            vdim_weights = weights
        run_mean = True

    else:
        raise ValueError(
            "position_threshold must be center,extreme,weighted_diff or weighted_abs"
        )

    if run_mean:
        if PBC_flag in ("hdim_1", "both"):
            hdim1_index = pbc_utils.weighted_circmean(
                hdim1_indices, weights=hdim1_weights, high=hdim1_max + 1, low=hdim1_min
            )
        else:
            hdim1_index = np.average(hdim1_indices, weights=hdim1_weights)
        if PBC_flag in ("hdim_2", "both"):
            hdim2_index = pbc_utils.weighted_circmean(
                hdim2_indices, weights=hdim2_weights, high=hdim2_max + 1, low=hdim2_min
            )
        else:
            hdim2_index = np.average(hdim2_indices, weights=hdim2_weights)
        if is_3D:
            vdim_index = np.average(vdim_indices, weights=vdim_weights)

    if is_3D:
        return vdim_index, hdim1_index, hdim2_index
    else:
        return hdim1_index, hdim2_index


def test_overlap(
    region_inner: list[tuple[int]], region_outer: list[tuple[int]]
) -> bool:
    """Test for overlap between two regions

    Parameters
    ----------
    region_1 : list
        list of 2-element tuples defining the indices of
        all cell in the region

    region_2 : list
        list of 2-element tuples defining the indices of
        all cell in the region

    Returns
    ----------
    overlap : bool
        True if there are any shared points between the two
        regions
    """

    overlap = frozenset(region_outer).isdisjoint(region_inner)
    return not overlap


def remove_parents(
    features_thresholds: pd.DataFrame,
    regions_i: dict,
    regions_old: dict,
    strict_thresholding: bool = False,
) -> pd.DataFrame:
    """Remove parents of newly detected feature regions.

    Remove features where its regions surround newly
    detected feature regions.

    Parameters
    ----------
    features_thresholds : pandas.DataFrame
        Dataframe containing detected features.

    regions_i : dict
        Dictionary containing the regions above/below
        threshold for the newly detected feature
        (feature ids as keys).

    regions_old : dict
        Dictionary containing the regions above/below
        threshold from previous threshold
        (feature ids as keys).

    strict_thresholding: Bool, optional
        If True, a feature can only be detected if all previous thresholds have been met.
        Default is False.
    Returns
    -------
    features_thresholds : pandas.DataFrame
        Dataframe containing detected features excluding those
        that are superseded by newly detected ones.
    """

    try:
        all_curr_pts = np.concatenate([vals for idx, vals in regions_i.items()])
    except ValueError:
        # the case where there are no new regions
        if strict_thresholding:
            return features_thresholds, {}
        else:
            return features_thresholds, regions_old
    try:
        all_old_pts = np.concatenate([vals for idx, vals in regions_old.items()])
    except ValueError:
        # the case where there are no old regions
        if strict_thresholding:
            return (
                features_thresholds[
                    ~features_thresholds["idx"].isin(list(regions_i.keys()))
                ],
                {},
            )
        else:
            return features_thresholds, regions_i

    old_feat_arr = np.empty((len(all_old_pts)))
    curr_loc = 0
    for idx_old in regions_old:
        old_feat_arr[curr_loc : curr_loc + len(regions_old[idx_old])] = idx_old
        curr_loc += len(regions_old[idx_old])

    _, common_ix_new, common_ix_old = np.intersect1d(
        all_curr_pts, all_old_pts, return_indices=True
    )
    list_remove = np.unique(old_feat_arr[common_ix_old])

    if strict_thresholding:
        new_feat_arr = np.empty((len(all_curr_pts)))
        curr_loc = 0
        for idx_new in regions_i:
            new_feat_arr[curr_loc : curr_loc + len(regions_i[idx_new])] = idx_new
            curr_loc += len(regions_i[idx_new])
        regions_i_overlap = np.unique(new_feat_arr[common_ix_new])
        no_prev_feature = np.array(list(regions_i.keys()))[
            np.logical_not(np.isin(list(regions_i.keys()), regions_i_overlap))
        ]
        list_remove = np.concatenate([list_remove, no_prev_feature])

    # remove parent regions:
    if features_thresholds is not None:
        features_thresholds = features_thresholds[
            ~features_thresholds["idx"].isin(list_remove)
        ]

        if strict_thresholding:
            keep_new_keys = np.isin(list(regions_i.keys()), features_thresholds["idx"])
            regions_old = {
                k: v for i, (k, v) in enumerate(regions_i.items()) if keep_new_keys[i]
            }
        else:
            keep_old_keys = np.isin(
                list(regions_old.keys()), features_thresholds["idx"]
            )
            regions_old = {
                k: v for i, (k, v) in enumerate(regions_old.items()) if keep_old_keys[i]
            }
            regions_old.update(regions_i)
    else:
        regions_old = regions_i

    return features_thresholds, regions_old


def feature_detection_threshold(
    data_i: np.array,
    i_time: int,
    threshold: float = None,
    min_num: int = 0,
    target: Literal["maximum", "minimum"] = "maximum",
    position_threshold: Literal[
        "center", "extreme", "weighted_diff", "weighted_abs"
    ] = "center",
    sigma_threshold: float = 0.5,
    n_erosion_threshold: int = 0,
    n_min_threshold: int = 0,
    min_distance: float = 0,
    idx_start: int = 0,
    PBC_flag: Literal["none", "hdim_1", "hdim_2", "both"] = "none",
    vertical_axis: int = 0,
) -> tuple[pd.DataFrame, dict]:
    """Find features based on individual threshold value.

    Parameters
    ----------
    data_i : np.array
        2D or 3D field to perform the feature detection (single timestep) on.

    i_time : int
        Number of the current timestep.

    threshold : float, optional
        Threshold value used to select target regions to track. Default
                is None.

    target : {'maximum', 'minimum'}, optional
        Flag to determine if tracking is targetting minima or maxima
        in the data. Default is 'maximum'.

    position_threshold : {'center', 'extreme', 'weighted_diff',
                          'weighted_abs'}, optional
        Flag choosing method used for the position of the tracked
        feature. Default is 'center'.

    sigma_threshold: float, optional
        Standard deviation for intial filtering step. Default is 0.5.

    n_erosion_threshold: int, optional
        Number of pixel by which to erode the identified features.
        Default is 0.

    n_min_threshold : int, optional
        Minimum number of identified features. Default is 0.

    min_distance : float, optional
        Minimum distance between detected features (in meter). Default is 0.

    idx_start : int, optional
        Feature id to start with. Default is 0.

    PBC_flag : {'none', 'hdim_1', 'hdim_2', 'both'}
         Sets whether to use periodic boundaries, and if so in which directions.
         'none' means that we do not have periodic boundaries
         'hdim_1' means that we are periodic along hdim1
         'hdim_2' means that we are periodic along hdim2
         'both' means that we are periodic along both horizontal dimensions
    vertical_axis: int
        The vertical axis number of the data.


    Returns
    -------
    features_threshold : pandas DataFrame
        Detected features for individual threshold.

    regions : dict
        Dictionary containing the regions above/below threshold used
        for each feature (feature ids as keys).
    """

    from skimage.measure import label
    from skimage.morphology import binary_erosion
    from copy import deepcopy

    if min_num != 0:
        warnings.warn(
            "min_num parameter has no effect and will be deprecated in a future version of tobac. "
            "Please use n_min_threshold instead",
            FutureWarning,
        )

    # If we are given a 3D data array, we should do 3D feature detection.
    is_3D = len(data_i.shape) == 3

    # We need to transpose the input data
    if is_3D:
        if vertical_axis == 1:
            data_i = np.transpose(data_i, axes=(1, 0, 2))
        elif vertical_axis == 2:
            data_i = np.transpose(data_i, axes=(2, 0, 1))

    # if looking for minima, set values above threshold to 0 and scale by data minimum:
    if target == "maximum":
        mask = data_i >= threshold
        # if looking for minima, set values above threshold to 0 and scale by data minimum:
    elif target == "minimum":
        mask = data_i <= threshold
    # only include values greater than threshold
    # erode selected regions by n pixels
    if n_erosion_threshold > 0:
        if is_3D:
            selem = np.ones(
                (n_erosion_threshold, n_erosion_threshold, n_erosion_threshold)
            )
        else:
            selem = np.ones((n_erosion_threshold, n_erosion_threshold))
        mask = binary_erosion(mask, selem)
        # detect individual regions, label  and count the number of pixels included:
    labels, num_labels = label(mask, background=0, return_num=True)
    if not is_3D:
        # let's transpose labels to a 1,y,x array to make calculations etc easier.
        labels = labels[np.newaxis, :, :]
    # these are [min, max], meaning that the max value is inclusive and a valid
    # value.
    z_min = 0
    z_max = labels.shape[0] - 1
    y_min = 0
    y_max = labels.shape[1] - 1
    x_min = 0
    x_max = labels.shape[2] - 1

    # deal with PBCs
    # all options that involve dealing with periodic boundaries
    pbc_options = ["hdim_1", "hdim_2", "both"]
    if PBC_flag not in pbc_options and PBC_flag != "none":
        raise ValueError(
            "Options for periodic are currently: none, " + ", ".join(pbc_options)
        )

    # we need to deal with PBCs in some way.
    if PBC_flag in pbc_options and num_labels > 0:
        #
        # create our copy of `labels` to edit
        labels_2 = deepcopy(labels)
        # points we've already edited
        skip_list = np.array([])
        # labels that touch the PBC walls
        wall_labels = np.array([], dtype=np.int32)

        all_label_props = internal_utils.get_label_props_in_dict(labels)
        [
            all_labels_max_size,
            all_label_locs_v,
            all_label_locs_h1,
            all_label_locs_h2,
        ] = internal_utils.get_indices_of_labels_from_reg_prop_dict(all_label_props)

        # find the points along the boundaries

        # along hdim_1 or both horizontal boundaries
        if PBC_flag == "hdim_1" or PBC_flag == "both":
            # north and south wall
            ns_wall = np.unique(labels[:, (y_min, y_max), :])
            wall_labels = np.append(wall_labels, ns_wall)

        # along hdim_2 or both horizontal boundaries
        if PBC_flag == "hdim_2" or PBC_flag == "both":
            # east/west wall
            ew_wall = np.unique(labels[:, :, (x_min, x_max)])
            wall_labels = np.append(wall_labels, ew_wall)

        wall_labels = np.unique(wall_labels)

        for label_ind in wall_labels:
            new_label_ind = label_ind
            # 0 isn't a real index
            if label_ind == 0:
                continue
            # skip this label if we have already dealt with it.
            if np.any(label_ind == skip_list):
                continue

            # create list for skip labels for this wall label only
            skip_list_thisind = list()

            # get all locations of this label.
            # TODO: harmonize x/y/z vs hdim1/hdim2/vdim.
            label_locs_v = all_label_locs_v[label_ind]
            label_locs_h1 = all_label_locs_h1[label_ind]
            label_locs_h2 = all_label_locs_h2[label_ind]

            # loop through every point in the label
            for label_z, label_y, label_x in zip(
                label_locs_v, label_locs_h1, label_locs_h2
            ):
                # check if this is the special case of being a corner point.
                # if it's doubly periodic AND on both x and y boundaries, it's a corner point
                # and we have to look at the other corner.
                # here, we will only look at the corner point and let the below deal with x/y only.
                if PBC_flag == "both" and (
                    np.any(label_y == [y_min, y_max])
                    and np.any(label_x == [x_min, x_max])
                ):
                    # adjust x and y points to the other side
                    y_val_alt = pbc_utils.adjust_pbc_point(label_y, y_min, y_max)
                    x_val_alt = pbc_utils.adjust_pbc_point(label_x, x_min, x_max)

                    label_on_corner = labels[label_z, y_val_alt, x_val_alt]

                    if (label_on_corner != 0) and (
                        ~np.any(label_on_corner == skip_list)
                    ):
                        # alt_inds = np.where(labels==alt_label_3)
                        # get a list of indices where the label on the corner is so we can switch
                        # them in the new list.

                        labels_2[
                            all_label_locs_v[label_on_corner],
                            all_label_locs_h1[label_on_corner],
                            all_label_locs_h2[label_on_corner],
                        ] = label_ind
                        skip_list = np.append(skip_list, label_on_corner)
                        skip_list_thisind = np.append(
                            skip_list_thisind, label_on_corner
                        )

                    # if it's labeled and has already been dealt with for this label
                    elif (
                        (label_on_corner != 0)
                        and (np.any(label_on_corner == skip_list))
                        and (np.any(label_on_corner == skip_list_thisind))
                    ):
                        # print("skip_list_thisind label - has already been treated this index")
                        continue

                    # if it's labeled and has already been dealt with via a previous label
                    elif (
                        (label_on_corner != 0)
                        and (np.any(label_on_corner == skip_list))
                        and (~np.any(label_on_corner == skip_list_thisind))
                    ):
                        # find the updated label, and overwrite all of label_ind indices with
                        # updated label
                        labels_2_alt = labels_2[label_z, y_val_alt, x_val_alt]
                        labels_2[
                            label_locs_v, label_locs_h1, label_locs_h2
                        ] = labels_2_alt
                        skip_list = np.append(skip_list, label_ind)
                        break

                # on the hdim1 boundary and periodic on hdim1
                if (PBC_flag == "hdim_1" or PBC_flag == "both") and np.any(
                    label_y == [y_min, y_max]
                ):
                    y_val_alt = pbc_utils.adjust_pbc_point(label_y, y_min, y_max)

                    # get the label value on the opposite side
                    label_alt = labels[label_z, y_val_alt, label_x]

                    # if it's labeled and not already been dealt with
                    if (label_alt != 0) and (~np.any(label_alt == skip_list)):
                        # find the indices where it has the label value on opposite side and change
                        # their value to original side
                        # print(all_label_locs_v[label_alt], alt_inds[0])
                        labels_2[
                            all_label_locs_v[label_alt],
                            all_label_locs_h1[label_alt],
                            all_label_locs_h2[label_alt],
                        ] = new_label_ind
                        # we have already dealt with this label.
                        skip_list = np.append(skip_list, label_alt)
                        skip_list_thisind = np.append(skip_list_thisind, label_alt)

                    # if it's labeled and has already been dealt with for this label
                    elif (
                        (label_alt != 0)
                        and (np.any(label_alt == skip_list))
                        and (np.any(label_alt == skip_list_thisind))
                    ):
                        continue

                    # if it's labeled and has already been dealt with
                    elif (
                        (label_alt != 0)
                        and (np.any(label_alt == skip_list))
                        and (~np.any(label_alt == skip_list_thisind))
                    ):
                        # find the updated label, and overwrite all of label_ind indices with
                        # updated label
                        labels_2_alt = labels_2[label_z, y_val_alt, label_x]
                        labels_2[
                            label_locs_v, label_locs_h1, label_locs_h2
                        ] = labels_2_alt
                        new_label_ind = labels_2_alt
                        skip_list = np.append(skip_list, label_ind)

                if (PBC_flag == "hdim_2" or PBC_flag == "both") and np.any(
                    label_x == [x_min, x_max]
                ):
                    x_val_alt = pbc_utils.adjust_pbc_point(label_x, x_min, x_max)

                    # get the label value on the opposite side
                    label_alt = labels[label_z, label_y, x_val_alt]

                    # if it's labeled and not already been dealt with
                    if (label_alt != 0) and (~np.any(label_alt == skip_list)):
                        # find the indices where it has the label value on opposite side and change
                        # their value to original side
                        labels_2[
                            all_label_locs_v[label_alt],
                            all_label_locs_h1[label_alt],
                            all_label_locs_h2[label_alt],
                        ] = new_label_ind
                        # we have already dealt with this label.
                        skip_list = np.append(skip_list, label_alt)
                        skip_list_thisind = np.append(skip_list_thisind, label_alt)

                    # if it's labeled and has already been dealt with for this label
                    elif (
                        (label_alt != 0)
                        and (np.any(label_alt == skip_list))
                        and (np.any(label_alt == skip_list_thisind))
                    ):
                        continue

                    # if it's labeled and has already been dealt with
                    elif (
                        (label_alt != 0)
                        and (np.any(label_alt == skip_list))
                        and (~np.any(label_alt == skip_list_thisind))
                    ):
                        # find the updated label, and overwrite all of label_ind indices with
                        # updated label
                        labels_2_alt = labels_2[label_z, label_y, x_val_alt]
                        labels_2[
                            label_locs_v, label_locs_h1, label_locs_h2
                        ] = labels_2_alt
                        new_label_ind = labels_2_alt
                        skip_list = np.append(skip_list, label_ind)

        # copy over new labels after we have adjusted everything
        labels = labels_2

    # END PBC treatment
    # we need to get label properties again after we handle PBCs.

    label_props = internal_utils.get_label_props_in_dict(labels)
    if len(label_props) > 0:
        (
            total_indices_all,
            vdim_indices_all,
            hdim1_indices_all,
            hdim2_indices_all,
        ) = internal_utils.get_indices_of_labels_from_reg_prop_dict(label_props)

    # values, count = np.unique(labels[:,:].ravel(), return_counts=True)
    # values_counts=dict(zip(values, count))
    # Filter out regions that have less pixels than n_min_threshold
    # values_counts={k:v for k, v in values_counts.items() if v>n_min_threshold}

    # check if not entire domain filled as one feature
    if num_labels > 0:
        # create empty list to store individual features for this threshold
        list_features_threshold = list()
        # create empty dict to store regions for individual features for this threshold
        regions = dict()
        # create empty list of features to remove from parent threshold value

        region = np.empty(mask.shape, dtype=bool)
        # loop over individual regions:
        for cur_idx in total_indices_all:
            # skip this if there aren't enough points to be considered a real feature
            # as defined above by n_min_threshold
            curr_count = total_indices_all[cur_idx]
            if curr_count <= n_min_threshold:
                continue
            if is_3D:
                vdim_indices = vdim_indices_all[cur_idx]
            else:
                vdim_indices = None
            hdim1_indices = hdim1_indices_all[cur_idx]
            hdim2_indices = hdim2_indices_all[cur_idx]

            label_bbox = label_props[cur_idx].bbox
            (
                bbox_zstart,
                bbox_ystart,
                bbox_xstart,
                bbox_zend,
                bbox_yend,
                bbox_xend,
            ) = label_bbox
            bbox_zsize = bbox_zend - bbox_zstart
            bbox_xsize = bbox_xend - bbox_xstart
            bbox_ysize = bbox_yend - bbox_ystart
            # build small region box
            if is_3D:
                region_small = np.full((bbox_zsize, bbox_ysize, bbox_xsize), False)
                region_small[
                    vdim_indices - bbox_zstart,
                    hdim1_indices - bbox_ystart,
                    hdim2_indices - bbox_xstart,
                ] = True

            else:
                region_small = np.full((bbox_ysize, bbox_xsize), False)
                region_small[
                    hdim1_indices - bbox_ystart, hdim2_indices - bbox_xstart
                ] = True
                # we are 2D and need to remove the dummy 3D coordinate.
                label_bbox = (
                    label_bbox[1],
                    label_bbox[2],
                    label_bbox[4],
                    label_bbox[5],
                )

            # [hdim1_indices,hdim2_indices]= np.nonzero(region)
            # write region for individual threshold and feature to dict

            """
            This block of code creates 1D coordinates from the input 
            2D or 3D coordinates. Dealing with 1D coordinates is substantially
            faster than having to carry around (x, y, z) or (x, y) as 
            separate arrays. This also makes comparisons in remove_parents
            substantially faster. 
            """
            if is_3D:
                region_i = np.ravel_multi_index(
                    (hdim1_indices, hdim2_indices, vdim_indices),
                    (y_max + 1, x_max + 1, z_max + 1),
                )
            else:
                region_i = np.ravel_multi_index(
                    (hdim1_indices, hdim2_indices), (y_max + 1, x_max + 1)
                )

            regions[cur_idx + idx_start] = region_i
            # Determine feature position for region by one of the following methods:
            single_indices = feature_position(
                hdim1_indices,
                hdim2_indices,
                vdim_indices=vdim_indices,
                region_small=region_small,
                region_bbox=label_bbox,
                track_data=data_i,
                threshold_i=threshold,
                position_threshold=position_threshold,
                target=target,
                PBC_flag=PBC_flag,
                hdim2_min=x_min,
                hdim2_max=x_max,
                hdim1_min=y_min,
                hdim1_max=y_max,
            )
            if is_3D:
                vdim_index, hdim1_index, hdim2_index = single_indices
            else:
                hdim1_index, hdim2_index = single_indices
            # create individual DataFrame row in tracky format for identified feature
            appending_dict = {
                "frame": int(i_time),
                "idx": cur_idx + idx_start,
                "hdim_1": hdim1_index,
                "hdim_2": hdim2_index,
                "num": curr_count,
                "threshold_value": threshold,
            }
            column_names = [
                "frame",
                "idx",
                "hdim_1",
                "hdim_2",
                "num",
                "threshold_value",
            ]
            if is_3D:
                appending_dict["vdim"] = vdim_index
                column_names = [
                    "frame",
                    "idx",
                    "vdim",
                    "hdim_1",
                    "hdim_2",
                    "num",
                    "threshold_value",
                ]
            list_features_threshold.append(appending_dict)
        # after looping thru proto-features, check if any exceed num threshold
        # if they do not, provide a blank pandas df and regions dict
        if list_features_threshold == []:
            # print("no features above num value at threshold: ",threshold)
            features_threshold = pd.DataFrame()
            regions = dict()
        # if they do, provide a dataframe with features organized with 2D and 3D metadata
        else:
            # print("at least one feature above num value at threshold: ",threshold)
            # print("column_names, after cur_idx loop: ",column_names)
            features_threshold = pd.DataFrame(
                list_features_threshold, columns=column_names
            )
        # features_threshold=pd.DataFrame(list_features_threshold, columns = column_names)
    else:
        features_threshold = pd.DataFrame()
        regions = dict()

    return features_threshold, regions


@internal_utils.irispandas_to_xarray
def feature_detection_multithreshold_timestep(
<<<<<<< HEAD
    data_i: xr.DataArray,
    i_time: int,
    threshold: list[float] = None,
    min_num: int = 0,
    target: Literal["maximum", "minimum"] = "maximum",
    position_threshold: Literal[
        "center", "extreme", "weighted_diff", "weighted abs"
    ] = "center",
    sigma_threshold: float = 0.5,
    n_erosion_threshold: int = 0,
    n_min_threshold: int = 0,
    min_distance: float = 0,
    feature_number_start: int = 1,
    PBC_flag: Literal["none", "hdim_1", "hdim_2", "both"] = "none",
    vertical_axis: int = None,
    dxy: float = -1,
    wavelength_filtering: tuple[float] = None,
    strict_thresholding: bool = False,
    statistics: Union[dict, None] = None,
) -> pd.DataFrame:
=======
    data_i,
    i_time,
    threshold=None,
    min_num=0,
    target="maximum",
    position_threshold="center",
    sigma_threshold=0.5,
    n_erosion_threshold=0,
    n_min_threshold=0,
    min_distance=0,
    feature_number_start=1,
    PBC_flag="none",
    vertical_axis=None,
    dxy=-1,
    wavelength_filtering=None,
    strict_thresholding=False,
    statistics=None,
):
>>>>>>> be432c44
    """Find features in each timestep.

    Based on iteratively finding regions above/below a set of
    thresholds. Smoothing the input data with the Gaussian filter makes
    output less sensitive to noisiness of input data.

    Parameters
    ----------

    data_i : iris.cube.Cube or xarray.DataArray
        3D field to perform the feature detection (single timestep) on.

    i_time : int
        Number of the current timestep.

    threshold : list of floats, optional
        Threshold value used to select target regions to track. Default
        is None.

    min_num : int, optional
        This parameter is not used in the function. Default is 0.

    target : {'maximum', 'minimum'}, optinal
        Flag to determine if tracking is targetting minima or maxima
        in the data. Default is 'maximum'.

    position_threshold : {'center', 'extreme', 'weighted_diff',
                          'weighted_abs'}, optional
        Flag choosing method used for the position of the tracked
        feature. Default is 'center'.

    sigma_threshold: float, optional
        Standard deviation for intial filtering step. Default is 0.5.

    n_erosion_threshold: int, optional
        Number of pixel by which to erode the identified features.
        Default is 0.

    n_min_threshold : int, optional
        Minimum number of identified features. Default is 0.

    min_distance : float, optional
        Minimum distance between detected features (in meter). Default is 0.

    feature_number_start : int, optional
        Feature id to start with. Default is 1.

    PBC_flag : str('none', 'hdim_1', 'hdim_2', 'both')
        Sets whether to use periodic boundaries, and if so in which directions.
        'none' means that we do not have periodic boundaries
        'hdim_1' means that we are periodic along hdim1
        'hdim_2' means that we are periodic along hdim2
        'both' means that we are periodic along both horizontal dimensions

    vertical_axis: int
        The vertical axis number of the data.
    dxy : float
        Grid spacing in meter.

    wavelength_filtering: tuple, optional
       Minimum and maximum wavelength for spectral filtering in meter. Default is None.

    strict_thresholding: Bool, optional
        If True, a feature can only be detected if all previous thresholds have been met.
        Default is False.

    statistics : dict, optional
            Default is None. Optional parameter to calculate bulk statistics within feature detection.
            Dictionary with callable function(s) to apply over the region of each detected feature and the name of the statistics to appear in the feature ou            tput dataframe. The functions should be the values and the names of the metric the keys (e.g. {'mean': np.mean})

    Returns
    -------
    features_threshold : pandas DataFrame
        Detected features for individual timestep.
    """
    # Handle scipy depreciation gracefully
    try:
        from scipy.ndimage import gaussian_filter
    except ImportError:
        from scipy.ndimage.filters import gaussian_filter

    if min_num != 0:
        warnings.warn(
            "min_num parameter has no effect and will be deprecated in a future version of tobac. "
            "Please use n_min_threshold instead",
            FutureWarning,
        )

    # get actual numpy array and make a copy so as not to change the data in the iris cube
    track_data = data_i.values.copy()

    track_data = gaussian_filter(
        track_data, sigma=sigma_threshold
    )  # smooth data slightly to create rounded, continuous field

    # spectrally filter the input data, if desired
    if wavelength_filtering is not None:
        track_data = spectral_filtering(
            dxy, track_data, wavelength_filtering[0], wavelength_filtering[1]
        )

    # sort thresholds from least extreme to most extreme
    threshold_sorted = sorted(threshold, reverse=target == "minimum")

    # check if each threshold has a n_min_threshold (minimum nr. of grid cells associated with
    # thresholds), if multiple n_min_threshold are given
    if isinstance(n_min_threshold, list) or isinstance(n_min_threshold, dict):
        if len(n_min_threshold) is not len(threshold):
            raise ValueError(
                "Number of elements in n_min_threshold needs to be the same as thresholds, if "
                "n_min_threshold is given as dict or list."
            )

        # check if thresholds in dict correspond to given thresholds
        if isinstance(n_min_threshold, dict):
            if threshold_sorted != sorted(
                n_min_threshold.keys(), reverse=(target == "minimum")
            ):
                raise ValueError(
                    "Ambiguous input for threshold values. If n_min_threshold is given as a dict,"
                    " the keys not to correspond to the values in threshold."
                )
            # sort dictionary by keys (threshold values) so that they match sorted thresholds and
            # get values for n_min_threshold
            n_min_threshold = [
                n_min_threshold[threshold] for threshold in threshold_sorted
            ]

        elif isinstance(n_min_threshold, list):
            # if n_min_threshold is a list, sort it such that it still matches with the sorted
            # threshold values
            n_min_threshold = [
                x
                for _, x in sorted(
                    zip(threshold, n_min_threshold), reverse=(target == "minimum")
                )
            ]
    elif (
        not isinstance(n_min_threshold, list)
        and not isinstance(n_min_threshold, dict)
        and not isinstance(n_min_threshold, int)
    ):
        raise ValueError(
            "N_min_threshold must be an integer. If multiple values for n_min_threshold are given,"
            " please provide a dictionary or list."
        )

    # create empty lists to store regions and features for individual timestep
    features_thresholds = pd.DataFrame()
    for i_threshold, threshold_i in enumerate(threshold_sorted):
        if i_threshold > 0 and not features_thresholds.empty:
            idx_start = features_thresholds["idx"].max() + feature_number_start
        else:
            idx_start = feature_number_start - 1

        # select n_min_threshold for respective threshold, if multiple values are given
        if isinstance(n_min_threshold, list):
            n_min_threshold_i = n_min_threshold[i_threshold]
        else:
            n_min_threshold_i = n_min_threshold

        features_threshold_i, regions_i = feature_detection_threshold(
            track_data,
            i_time,
            threshold=threshold_i,
            sigma_threshold=sigma_threshold,
            min_num=min_num,
            target=target,
            position_threshold=position_threshold,
            n_erosion_threshold=n_erosion_threshold,
            n_min_threshold=n_min_threshold_i,
            min_distance=min_distance,
            idx_start=idx_start,
            PBC_flag=PBC_flag,
            vertical_axis=vertical_axis,
        )
        if any([x is not None for x in features_threshold_i]):
            # if statistics is not None, compute bulk statistics for the remaining detected feature objects
            if statistics:
                # reconstruct the labeled regions based on the regions dict
                labels = np.zeros(track_data.shape)
                labels = labels.astype(int)
                for key in regions_i.keys():
                    labels.ravel()[regions_i[key]] = key
                    # apply function to get statistics based on labeled regions and functions provided by the user
                    # the feature dataframe is updated by appending a column for each metric
                features_threshold_i = get_statistics(
                    labels,
                    track_data,
                    features=features_threshold_i,
                    func_dict=statistics,
                    index=np.unique(labels[labels > 0]),
                    id_column="idx",
                )

            features_thresholds = pd.concat(
                [features_thresholds, features_threshold_i], ignore_index=True
            )

        # For multiple threshold, and features found both in the current and previous step, remove "parent" features from Dataframe
        if i_threshold > 0 and not features_thresholds.empty:
            # for each threshold value: check if newly found features are surrounded by feature based on less restrictive threshold
            features_thresholds, regions_old = remove_parents(
                features_thresholds,
                regions_i,
                regions_old,
                strict_thresholding=strict_thresholding,
            )
        elif i_threshold == 0:
            regions_old = regions_i

        if statistics:
            # reconstruct the labeled regions based on the regions dict
            labels = np.zeros(track_data.shape)
            labels = labels.astype(int)
            for key in regions_old.keys():
                labels.ravel()[regions_old[key]] = key
                # apply function to get statistics based on labeled regions and functions provided by the user
                # the feature dataframe is updated by appending a column for each metric
            features_thresholds = get_statistics(
                labels,
                track_data,
                features=features_thresholds,
                statistic=statistics,
                index=np.unique(labels[labels > 0]),
                id_column="idx",
            )

        logging.debug(
            "Finished feature detection for threshold "
            + str(i_threshold)
            + " : "
            + str(threshold_i)
        )
    return features_thresholds


@internal_utils.irispandas_to_xarray
def feature_detection_multithreshold(
<<<<<<< HEAD
    field_in: xr.DataArray,
    dxy: float = None,
    threshold: list[float] = None,
    min_num: int = 0,
    target: Literal["maximum", "minimum"] = "maximum",
    position_threshold: Literal[
        "center", "extreme", "weighted_diff", "weighted abs"
    ] = "center",
    sigma_threshold: float = 0.5,
    n_erosion_threshold: int = 0,
    n_min_threshold: int = 0,
    min_distance: float = 0,
    feature_number_start: int = 1,
    PBC_flag: Literal["none", "hdim_1", "hdim_2", "both"] = "none",
    vertical_coord: str = None,
    vertical_axis: int = None,
    detect_subset: dict = None,
    wavelength_filtering: tuple = None,
    dz: Union[float, None] = None,
    strict_thresholding: bool = False,
    statistics: Union[dict, None] = None,
) -> pd.DataFrame:
=======
    field_in,
    dxy=None,
    threshold=None,
    min_num=0,
    target="maximum",
    position_threshold="center",
    sigma_threshold=0.5,
    n_erosion_threshold=0,
    n_min_threshold=0,
    min_distance=0,
    feature_number_start=1,
    PBC_flag="none",
    vertical_coord=None,
    vertical_axis=None,
    detect_subset=None,
    wavelength_filtering=None,
    dz=None,
    strict_thresholding=False,
    statistics=None,
):
>>>>>>> be432c44
    """Perform feature detection based on contiguous regions.

    The regions are above/below a threshold.

    Parameters
    ----------
    field_in : iris.cube.Cube or xarray.DataArray
        2D or 3D field to perform the tracking on (needs to have coordinate
        'time' along one of its dimensions),

    dxy : float
        Grid spacing of the input data (in meter).

    thresholds : list of floats, optional
        Threshold values used to select target regions to track.
        Default is None.

    target : {'maximum', 'minimum'}, optional
        Flag to determine if tracking is targetting minima or maxima in
        the data. Default is 'maximum'.

    position_threshold : {'center', 'extreme', 'weighted_diff',
                          'weighted_abs'}, optional
        Flag choosing method used for the position of the tracked
        feature. Default is 'center'.

    coord_interp_kind : str, optional
        The kind of interpolation for coordinates. Default is 'linear'.
        For 1d interp, {'linear', 'nearest', 'nearest-up', 'zero',
                        'slinear', 'quadratic', 'cubic',
                        'previous', 'next'}.
        For 2d interp, {'linear', 'cubic', 'quintic'}.

    sigma_threshold: float, optional
        Standard deviation for intial filtering step. Default is 0.5.

    n_erosion_threshold: int, optional
        Number of pixel by which to erode the identified features.
        Default is 0.

    n_min_threshold : int, optional
        Minimum number of identified features. Default is 0.

    min_distance : float, optional
        Minimum distance between detected features (in meter). Default is 0.

    feature_number_start : int, optional
        Feature id to start with. Default is 1.

    PBC_flag : str('none', 'hdim_1', 'hdim_2', 'both')
        Sets whether to use periodic boundaries, and if so in which directions.
        'none' means that we do not have periodic boundaries
        'hdim_1' means that we are periodic along hdim1
        'hdim_2' means that we are periodic along hdim2
        'both' means that we are periodic along both horizontal dimensions
    vertical_coord: str
        Name of the vertical coordinate. If None, tries to auto-detect.
        It looks for the coordinate or the dimension name corresponding
        to the string.
    vertical_axis: int or None.
        The vertical axis number of the data. If None, uses vertical_coord
        to determine axis. This must be >=0.
    detect_subset: dict-like or None
        Whether to run feature detection on only a subset of the data.
        If this is not None, it will subset the grid that we run feature detection
        on to the range specified for each axis specified. The format of this dict is:
        {axis-number: (start, end)}, where axis-number is the number of the axis to subset,
        start is inclusive, and end is exclusive.
        For example, if your data are oriented as (time, z, y, x) and you want to
        only detect on values between z levels 10 and 29, you would set:
        {1: (10, 30)}.
    wavelength_filtering: tuple, optional
       Minimum and maximum wavelength for horizontal spectral filtering in meter.
       Default is None.

    dz : float
        Constant vertical grid spacing (m), optional. If not specified
        and the input is 3D, this function requires that `altitude` is available
        in the `features` input. If you specify a value here, this function assumes
        that it is the constant z spacing between points, even if ```z_coordinate_name```
        is specified.

    strict_thresholding: Bool, optional
        If True, a feature can only be detected if all previous thresholds have been met.
        Default is False.

    Returns
    -------
    features : pandas.DataFrame
        Detected features. The structure of this dataframe is explained
        `here <https://tobac.readthedocs.io/en/latest/data_input.html>`__
    """
    from .utils import add_coordinates, add_coordinates_3D

    time_var_name: str = "time"
    logging.debug("start feature detection based on thresholds")

    ndim_time = internal_utils.find_axis_from_coord(field_in, time_var_name)
    if ndim_time is None:
        raise ValueError(
            "input to feature detection step must include a dimension named "
            + time_var_name
        )

    # Check whether we need to run 2D or 3D feature detection
    if field_in.ndim == 3:
        logging.debug("Running 2D feature detection")
        is_3D = False
    elif field_in.ndim == 4:
        logging.debug("Running 3D feature detection")
        is_3D = True
    else:
        raise ValueError("Feature detection only works with 2D or 3D data")

    if detect_subset is not None:
        raise NotImplementedError("Subsetting feature detection not yet supported.")

    if detect_subset is not None and ndim_time in detect_subset:
        raise NotImplementedError("Cannot subset on time")

    if is_3D:
        # We need to determine the time axis so that we can determine the
        # vertical axis in each timestep if vertical_axis is not none.

        if vertical_axis is not None and vertical_coord is not None:
            raise ValueError(
                "Only one of vertical_axis or vertical_coord should be set."
            )

        if vertical_axis is None:
            # We need to determine vertical axis.
            # first, find the name of the vertical axis
            vertical_axis_name = internal_utils.find_vertical_axis_from_coord(
                field_in, vertical_coord=vertical_coord
            )
            # then find our axis number.
            vertical_axis = internal_utils.find_axis_from_coord(
                field_in, vertical_axis_name
            )

            if vertical_axis is None:
                raise ValueError("Cannot find vertical coordinate.")

        if vertical_axis < 0:
            raise ValueError("vertical_axis must be >=0.")
        # adjust vertical axis number down based on time
        if ndim_time < vertical_axis:
            # We only need to adjust the axis number if the time axis
            # is a lower axis number than the specified vertical coordinate.

            vertical_axis = vertical_axis - 1

    # create empty list to store features for all timesteps
    list_features_timesteps = []

    # if single threshold is put in as a single value, turn it into a list
    if type(threshold) in [int, float]:
        threshold = [threshold]

    # if wavelength_filtering is given, check that value cannot be larger than distances along
    # x and y, that the value cannot be smaller or equal to the grid spacing
    # and throw a warning if dxy and wavelengths have about the same order of magnitude
    if wavelength_filtering is not None:
        if is_3D:
            raise ValueError("Wavelength filtering is not supported for 3D input data.")
        else:
            distance_x = field_in.shape[1] * (dxy)
            distance_y = field_in.shape[2] * (dxy)
        distance = min(distance_x, distance_y)

        # make sure the smaller value is taken as the minimum and the larger as the maximum
        lambda_min = min(wavelength_filtering)
        lambda_max = max(wavelength_filtering)

        if lambda_min > distance or lambda_max > distance:
            raise ValueError(
                "The given wavelengths cannot be larger than the total distance in m along the axes"
                " of the domain."
            )

        elif lambda_min <= dxy:
            raise ValueError(
                "The given minimum wavelength cannot be smaller than gridspacing dxy. Please note "
                "that both dxy and the values for wavelength_filtering should be given in meter."
            )

        elif np.floor(np.log10(lambda_min)) - np.floor(np.log10(dxy)) > 1:
            warnings.warn(
                "Warning: The values for dxy and the minimum wavelength are close in order of "
                "magnitude. Please note that both dxy and for wavelength_filtering should be "
                "given in meter."
            )

    for i_time, data_i in enumerate(field_in.transpose(time_var_name, ...)):
        time_i = data_i[time_var_name].values

        features_thresholds = feature_detection_multithreshold_timestep(
            data_i,
            i_time,
            threshold=threshold,
            sigma_threshold=sigma_threshold,
            min_num=min_num,
            target=target,
            position_threshold=position_threshold,
            n_erosion_threshold=n_erosion_threshold,
            n_min_threshold=n_min_threshold,
            min_distance=min_distance,
            feature_number_start=feature_number_start,
            PBC_flag=PBC_flag,
            vertical_axis=vertical_axis,
            dxy=dxy,
            wavelength_filtering=wavelength_filtering,
            strict_thresholding=strict_thresholding,
            statistics=statistics,
        )
        # check if list of features is not empty, then merge features from different threshold
        # values into one DataFrame and append to list for individual timesteps:
        if not features_thresholds.empty:
            hdim1_ax, hdim2_ax = internal_utils.find_hdim_axes_3D(
                field_in, vertical_coord=vertical_coord
            )
            hdim1_max = field_in.shape[hdim1_ax] - 1
            hdim2_max = field_in.shape[hdim2_ax] - 1
            # Loop over DataFrame to remove features that are closer than distance_min to each
            # other:
            if min_distance > 0:
                features_thresholds = filter_min_distance(
                    features_thresholds,
                    dxy=dxy,
                    dz=dz,
                    min_distance=min_distance,
                    z_coordinate_name=vertical_coord,
                    target=target,
                    PBC_flag=PBC_flag,
                    min_h1=0,
                    max_h1=hdim1_max,
                    min_h2=0,
                    max_h2=hdim2_max,
                )
        list_features_timesteps.append(features_thresholds)

        logging.debug("Finished feature detection for %s", time_i)

    logging.debug("feature detection: merging DataFrames")
    # Check if features are detected and then concatenate features from different timesteps into
    # one pandas DataFrame
    # If no features are detected raise error
    if any([not x.empty for x in list_features_timesteps]):
        features = pd.concat(list_features_timesteps, ignore_index=True)
        features["feature"] = features.index + feature_number_start
        #    features_filtered = features.drop(features[features['num'] < min_num].index)
        #    features_filtered.drop(columns=['idx','num','threshold_value'],inplace=True)
        if "vdim" in features:
            features = add_coordinates_3D(
                features, field_in, vertical_coord=vertical_coord
            )
        else:
            features = add_coordinates(features, field_in)
    else:
        features = None
        logging.debug("No features detected")
    logging.debug("feature detection completed")
    return features


def filter_min_distance(
    features: pd.DataFrame,
    dxy: float = None,
    dz: float = None,
    min_distance: float = None,
    x_coordinate_name: str = None,
    y_coordinate_name: str = None,
    z_coordinate_name: str = None,
    target: Literal["maximum", "minimum"] = "maximum",
    PBC_flag: Literal["none", "hdim_1", "hdim_2", "both"] = "none",
    min_h1: int = 0,
    max_h1: int = 0,
    min_h2: int = 0,
    max_h2: int = 0,
) -> pd.DataFrame:
    """Function to remove features that are too close together.
    If two features are closer than `min_distance`, it keeps the
    larger feature.

    Parameters
    ----------
    features:      pandas DataFrame
                   features
    dxy:           float
        Constant horzontal grid spacing (m).
    dz: float
        Constant vertical grid spacing (m), optional. If not specified
        and the input is 3D, this function requires that `z_coordinate_name` is available
        in the `features` input. If you specify a value here, this function assumes
        that it is the constant z spacing between points, even if ```z_coordinate_name```
        is specified.
    min_distance:  float
        minimum distance between detected features (m)
    x_coordinate_name: str
        The name of the x coordinate to calculate distance based on in meters.
        This is typically `projection_x_coordinate`. Currently unused.
    y_coordinate_name: str
        The name of the y coordinate to calculate distance based on in meters.
        This is typically `projection_y_coordinate`. Currently unused.
    z_coordinate_name: str or None
        The name of the z coordinate to calculate distance based on in meters.
        This is typically `altitude`. If None, tries to auto-detect.
    target: {'maximum', 'minimum'}, optional
        Flag to determine if tracking is targetting minima or maxima in
        the data. Default is 'maximum'.
    PBC_flag : str('none', 'hdim_1', 'hdim_2', 'both')
        Sets whether to use periodic boundaries, and if so in which directions.
        'none' means that we do not have periodic boundaries
        'hdim_1' means that we are periodic along hdim1
        'hdim_2' means that we are periodic along hdim2
        'both' means that we are periodic along both horizontal dimensions
    min_h1: int, optional
        Minimum real point in hdim_1, for use with periodic boundaries.
    max_h1: int, optional
        Maximum point in hdim_1, exclusive. max_h1-min_h1 should be the size.
    min_h2: int, optional
        Minimum real point in hdim_2, for use with periodic boundaries.
    max_h2: int, optional
        Maximum point in hdim_2, exclusive. max_h2-min_h2 should be the size.


    Returns
    -------
    pandas DataFrame
        features after filtering
    """
    if dxy is None:
        raise NotImplementedError("dxy currently must be set.")

    # if PBC_flag != "none":
    #    raise NotImplementedError("We haven't yet implemented PBCs into this.")

    # if we are 3D, the vertical dimension is in features. if we are 2D, there
    # is no vertical dimension in features.
    is_3D = "vdim" in features

    if is_3D and dz is None:
        z_coordinate_name = internal_utils.find_dataframe_vertical_coord(
            features, z_coordinate_name
        )

    # Check if both dxy and their coordinate names are specified.
    # If they are, warn that we will use dxy.
    if dxy is not None and (
        x_coordinate_name in features and y_coordinate_name in features
    ):
        warnings.warn(
            "Both " + x_coordinate_name + "/" + y_coordinate_name + " and dxy "
            "set. Using constant dxy. Set dxy to None if you want to use the "
            "interpolated coordinates, or set `x_coordinate_name` and "
            "`y_coordinate_name` to None to use a constant dxy."
        )

    # Check and if both dz is specified and altitude is available, warn that we will use dz.
    if is_3D and (dz is not None and z_coordinate_name in features):
        warnings.warn(
            "Both "
            + z_coordinate_name
            + " and dz available to filter_min_distance; using constant dz. "
            "Set dz to none if you want to use altitude or set `z_coordinate_name` to None to use "
            "constant dz."
        )

    # As optional coordinate names are not yet implemented, set to defaults here:
    z_coordinate_name = "vdim"
    y_coordinate_name = "hdim_1"
    x_coordinate_name = "hdim_2"

    if target not in ["minimum", "maximum"]:
        raise ValueError(
            "target parameter must be set to either 'minimum' or 'maximum'"
        )

    # Calculate feature locations in cartesian coordinates
    if is_3D:
        feature_locations = features[
            [z_coordinate_name, y_coordinate_name, x_coordinate_name]
        ].to_numpy()
        feature_locations[0] *= dz
        feature_locations[1:] *= dxy
    else:
        feature_locations = (
            features[[y_coordinate_name, x_coordinate_name]].to_numpy() * dxy
        )

    # Create array of flags for features to remove
    removal_flag = np.zeros(len(features), dtype=bool)

    # Create Tree of feature locations in cartesian coordinates
    # Check if we have PBCs.
    if PBC_flag in ["hdim_1", "hdim_2", "both"]:
        # Note that we multiply by dxy to get the distances in spatial coordinates
        dist_func = build_distance_function(
            min_h1 * dxy, max_h1 * dxy, min_h2 * dxy, max_h2 * dxy, PBC_flag
        )
        features_tree = BallTree(feature_locations, metric="pyfunc", func=dist_func)
        neighbours = features_tree.query_radius(feature_locations, r=min_distance)

    else:
        features_tree = KDTree(feature_locations)
        # Find neighbours for each point
        neighbours = features_tree.query_ball_tree(features_tree, r=min_distance)

    # Iterate over list of neighbours to find which features to remove
    for i, neighbour_list in enumerate(neighbours):
        if len(neighbour_list) > 1:
            # Remove the feature we're interested in as it's always included
            neighbour_list = list(neighbour_list)
            neighbour_list.remove(i)
            # If maximum target check if any neighbours have a larger threshold value
            if target == "maximum" and np.any(
                features["threshold_value"].iloc[neighbour_list]
                > features["threshold_value"].iloc[i]
            ):
                removal_flag[i] = True
            # If minimum target check if any neighbours have a smaller threshold value
            elif target == "minimum" and np.any(
                features["threshold_value"].iloc[neighbour_list]
                < features["threshold_value"].iloc[i]
            ):
                removal_flag[i] = True
            # Else check if any neighbours have an equal threshold value
            else:
                wh_equal_threshold = (
                    features["threshold_value"].iloc[neighbour_list]
                    == features["threshold_value"].iloc[i]
                )
                if np.any(wh_equal_threshold):
                    # Check if any have a larger number of points
                    if np.any(
                        features["num"].iloc[neighbour_list][wh_equal_threshold]
                        > features["num"].iloc[i]
                    ):
                        removal_flag[i] = True
                    # Check if any have the same number of points and a lower index value
                    else:
                        wh_equal_area = (
                            features["num"].iloc[neighbour_list][wh_equal_threshold]
                            == features["num"].iloc[i]
                        )
                        if np.any(wh_equal_area):
                            if np.any(wh_equal_area.index[wh_equal_area] < i):
                                removal_flag[i] = True

    # Return the features that are not flagged for removal
    return features.iloc[~removal_flag]<|MERGE_RESOLUTION|>--- conflicted
+++ resolved
@@ -883,7 +883,6 @@
 
 @internal_utils.irispandas_to_xarray
 def feature_detection_multithreshold_timestep(
-<<<<<<< HEAD
     data_i: xr.DataArray,
     i_time: int,
     threshold: list[float] = None,
@@ -904,26 +903,6 @@
     strict_thresholding: bool = False,
     statistics: Union[dict, None] = None,
 ) -> pd.DataFrame:
-=======
-    data_i,
-    i_time,
-    threshold=None,
-    min_num=0,
-    target="maximum",
-    position_threshold="center",
-    sigma_threshold=0.5,
-    n_erosion_threshold=0,
-    n_min_threshold=0,
-    min_distance=0,
-    feature_number_start=1,
-    PBC_flag="none",
-    vertical_axis=None,
-    dxy=-1,
-    wavelength_filtering=None,
-    strict_thresholding=False,
-    statistics=None,
-):
->>>>>>> be432c44
     """Find features in each timestep.
 
     Based on iteratively finding regions above/below a set of
@@ -1101,24 +1080,6 @@
             vertical_axis=vertical_axis,
         )
         if any([x is not None for x in features_threshold_i]):
-            # if statistics is not None, compute bulk statistics for the remaining detected feature objects
-            if statistics:
-                # reconstruct the labeled regions based on the regions dict
-                labels = np.zeros(track_data.shape)
-                labels = labels.astype(int)
-                for key in regions_i.keys():
-                    labels.ravel()[regions_i[key]] = key
-                    # apply function to get statistics based on labeled regions and functions provided by the user
-                    # the feature dataframe is updated by appending a column for each metric
-                features_threshold_i = get_statistics(
-                    labels,
-                    track_data,
-                    features=features_threshold_i,
-                    func_dict=statistics,
-                    index=np.unique(labels[labels > 0]),
-                    id_column="idx",
-                )
-
             features_thresholds = pd.concat(
                 [features_thresholds, features_threshold_i], ignore_index=True
             )
@@ -1163,7 +1124,6 @@
 
 @internal_utils.irispandas_to_xarray
 def feature_detection_multithreshold(
-<<<<<<< HEAD
     field_in: xr.DataArray,
     dxy: float = None,
     threshold: list[float] = None,
@@ -1186,28 +1146,6 @@
     strict_thresholding: bool = False,
     statistics: Union[dict, None] = None,
 ) -> pd.DataFrame:
-=======
-    field_in,
-    dxy=None,
-    threshold=None,
-    min_num=0,
-    target="maximum",
-    position_threshold="center",
-    sigma_threshold=0.5,
-    n_erosion_threshold=0,
-    n_min_threshold=0,
-    min_distance=0,
-    feature_number_start=1,
-    PBC_flag="none",
-    vertical_coord=None,
-    vertical_axis=None,
-    detect_subset=None,
-    wavelength_filtering=None,
-    dz=None,
-    strict_thresholding=False,
-    statistics=None,
-):
->>>>>>> be432c44
     """Perform feature detection based on contiguous regions.
 
     The regions are above/below a threshold.
