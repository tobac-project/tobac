from multiprocessing.sharedctypes import Value
import pytest
import tobac.testing
import tobac.testing as tbtest
from collections import Counter
import numpy as np
import datetime

import tobac.utils as tb_utils
import tobac.utils.internal as internal_utils
import tobac.testing as tb_test

import pandas as pd
import pandas.testing as pd_test
import numpy as np
from scipy import fft
import xarray as xr


def lists_equal_without_order(a, b):
    """
    This will make sure the inner list contain the same,
    but doesn't account for duplicate groups.
    from: https://stackoverflow.com/questions/31501909/assert-list-of-list-equality-without-order-in-python/31502000
    """
    for l1 in a:
        check_counter = Counter(l1)
        if not any(Counter(l2) == check_counter for l2 in b):
            return False
    return True


def test_get_label_props_in_dict():
    """Testing ```tobac.feature_detection.get_label_props_in_dict``` for both 2D and 3D cases."""
    import skimage.measure as skim

    test_3D_data = tobac.testing.make_sample_data_3D_3blobs(data_type="xarray")
    test_2D_data = tobac.testing.make_sample_data_2D_3blobs(data_type="xarray")

    # make sure it works for 3D data
    labels_3D = skim.label(test_3D_data.values[0])

    output_3D = tb_utils.get_label_props_in_dict(labels_3D)

    # make sure it is a dict
    assert type(output_3D) is dict
    # make sure we get at least one output, there should be at least one label.
    assert len(output_3D) > 0

    # make sure it works for 2D data
    labels_2D = skim.label(test_2D_data.values[0])

    output_2D = tb_utils.get_label_props_in_dict(labels_2D)

    # make sure it is a dict
    assert type(output_2D) is dict
    # make sure we get at least one output, there should be at least one label.
    assert len(output_2D) > 0


def test_get_indices_of_labels_from_reg_prop_dict():
    """Testing ```tobac.feature_detection.get_indices_of_labels_from_reg_prop_dict``` for 2D and 3D cases."""
    import skimage.measure as skim
    import numpy as np

    test_3D_data = tobac.testing.make_sample_data_3D_3blobs(data_type="xarray")
    test_2D_data = tobac.testing.make_sample_data_2D_3blobs(data_type="xarray")

    # make sure it works for 3D data
    labels_3D = skim.label(test_3D_data.values[0])
    nx_3D = test_3D_data.values[0].shape[2]
    ny_3D = test_3D_data.values[0].shape[1]
    nz_3D = test_3D_data.values[0].shape[0]

    labels_2D = skim.label(test_2D_data.values[0])
    nx_2D = test_2D_data.values[0].shape[1]
    ny_2D = test_2D_data.values[0].shape[0]

    region_props_3D = tb_utils.get_label_props_in_dict(labels_3D)
    region_props_2D = tb_utils.get_label_props_in_dict(labels_2D)

    # get_indices_of_labels_from_reg_prop_dict

    [
        curr_loc_indices,
        z_indices,
        y_indices,
        x_indices,
    ] = tb_utils.get_indices_of_labels_from_reg_prop_dict(region_props_3D)

    for index_key in curr_loc_indices:
        # there should be at least one value in each.
        assert curr_loc_indices[index_key] > 0

        assert np.all(z_indices[index_key] >= 0) and np.all(
            z_indices[index_key] < nz_3D
        )
        assert np.all(x_indices[index_key] >= 0) and np.all(
            x_indices[index_key] < nx_3D
        )
        assert np.all(y_indices[index_key] >= 0) and np.all(
            y_indices[index_key] < ny_3D
        )

    [
        curr_loc_indices,
        y_indices,
        x_indices,
    ] = tb_utils.get_indices_of_labels_from_reg_prop_dict(region_props_2D)

    for index_key in curr_loc_indices:
        # there should be at least one value in each.
        assert curr_loc_indices[index_key] > 0

        assert np.all(x_indices[index_key] >= 0) and np.all(
            x_indices[index_key] < nx_2D
        )
        assert np.all(y_indices[index_key] >= 0) and np.all(
            y_indices[index_key] < ny_2D
        )


@pytest.mark.parametrize(
    "feature_loc, min_max_coords, lengths, expected_coord_interp",
    [
        ((0, 0), (0, 1, 0, 1), (2, 2), (0, 0)),
        ((0, 0), (0, 1), (2,), (0,)),
    ],
)
def test_add_coordinates_2D(
    feature_loc, min_max_coords, lengths, expected_coord_interp
):
    """
    Tests ```utils.add_coordinates``` for a 2D case with
    both 1D and 2D coordinates
    """
    import xarray as xr
    import numpy as np
    import datetime

    feat_interp = tbtest.generate_single_feature(
        feature_loc[0], feature_loc[1], max_h1=9999, max_h2=9999
    )
    grid_coords = tbtest.generate_grid_coords(min_max_coords, lengths)

    ndims = len(lengths)
    dim_names = ["time", "longitude", "latitude"]
    dim_names = dim_names[:ndims]

    # Note that this is arbitrary.
    base_time = datetime.datetime(2022, 1, 1)

    coord_dict = {"time": [base_time]}
    if ndims == 1:
        # force at least a 2D array for data
        lengths = lengths * 2
        dim_names = ["time", "longitude", "latitude"]
        coord_dict["longitude"] = grid_coords
        coord_dict["latitude"] = grid_coords

    elif ndims == 2:
        dim_names = ["time", "x", "y"]
        coord_dict["longitude"] = (("x", "y"), grid_coords[0])
        coord_dict["latitude"] = (("x", "y"), grid_coords[1])

    data_xr = xr.DataArray(np.empty((1,) + lengths), coords=coord_dict, dims=dim_names)

    feats_with_coords = tb_utils.add_coordinates(feat_interp, data_xr.to_iris())

    print(feats_with_coords.iloc[0]["longitude"])
    assert feats_with_coords.iloc[0]["longitude"] == expected_coord_interp[0]
    if ndims == 2:
        assert feats_with_coords.iloc[0]["latitude"] == expected_coord_interp[1]


@pytest.mark.parametrize(
    "feature_loc, delta_feat, min_max_coords, lengths, expected_coord_interp",
    [
        ((0, 0, 0), None, (0, 1, 0, 1), (2, 2), (0, 0)),
        ((0, 0, 0), (1, 1, 1), (0, 1, 0, 1), (2, 2), (0, 0)),
        ((0.5, 0.5, 0.5), None, (0, 3, 3, 6), (2, 2), (1.5, 4.5)),
        ((0, 0, 0), None, (0, 1), (2,), (0,)),
        ((0, 0, 0), None, (0, 1, 0, 1, 0, 1), (2, 2, 2), (0, 0, 0)),
    ],
)
def test_add_coordinates_3D(
    feature_loc, delta_feat, min_max_coords, lengths, expected_coord_interp
):
    """
    Tests ```utils.add_coordinates_3D``` for a 3D case with
    1D, 2D, and 3D coordinates
    """
    import xarray as xr
    import numpy as np
    import datetime
    import pandas as pd

    feat_interp = tbtest.generate_single_feature(
        feature_loc[1], feature_loc[2], start_v=feature_loc[0], max_h1=9999, max_h2=9999
    )
    if delta_feat is not None:
        feat_interp_2 = tbtest.generate_single_feature(
            feature_loc[1] + delta_feat[1],
            feature_loc[2] + delta_feat[2],
            start_v=feature_loc[0] + delta_feat[0],
            max_h1=9999,
            max_h2=9999,
            feature_num=2,
        )
        feat_interp = pd.concat([feat_interp, feat_interp_2], ignore_index=True)

    grid_coords = tbtest.generate_grid_coords(min_max_coords, lengths)

    ndims = len(lengths)
    dim_names = ["time", "longitude", "latitude"]
    dim_names = dim_names[:ndims]

    # Note that this is arbitrary.
    base_time = datetime.datetime(2022, 1, 1)

    coord_dict = {"time": [base_time]}
    if ndims == 1:
        # force at least a 3D array for data
        lengths = lengths * 3
        dim_names = ["time", "longitude", "latitude", "z"]
        coord_dict["longitude"] = grid_coords
        # we only test lon, so it doesn't really matter here what these are.
        coord_dict["latitude"] = grid_coords
        coord_dict["z"] = grid_coords

    elif ndims == 2:
        lengths = lengths + (lengths[0],)
        dim_names = ["time", "x", "y", "z"]
        coord_dict["longitude"] = (("x", "y"), grid_coords[0])
        coord_dict["latitude"] = (("x", "y"), grid_coords[1])
        # We only test lon and lat, so it doesn't matter what this is.
        coord_dict["z"] = np.linspace(0, 1, lengths[0])

    elif ndims == 3:
        dim_names = ["time", "x", "y", "z"]
        coord_dict["longitude"] = (("x", "y", "z"), grid_coords[0])
        coord_dict["latitude"] = (("x", "y", "z"), grid_coords[1])
        coord_dict["altitude"] = (("x", "y", "z"), grid_coords[2])

    data_xr = xr.DataArray(np.empty((1,) + lengths), coords=coord_dict, dims=dim_names)

    if ndims <= 2:
        feats_with_coords = tb_utils.add_coordinates_3D(feat_interp, data_xr.to_iris())
    else:
        feats_with_coords = tb_utils.add_coordinates_3D(
            feat_interp, data_xr.to_iris(), vertical_coord=2
        )

    assert np.isclose(feats_with_coords.iloc[0]["longitude"], expected_coord_interp[0])
    if ndims >= 2:
        assert np.isclose(
            feats_with_coords.iloc[0]["latitude"], expected_coord_interp[1]
        )

    if ndims >= 3:
        assert np.isclose(
            feats_with_coords.iloc[0]["altitude"], expected_coord_interp[2]
        )


@pytest.mark.parametrize(
    "vertical_coord_names, vertical_coord_pass_in, expect_raise",
    [
        (["z"], None, False),
        (["pudding"], None, True),
        (["pudding"], "pudding", False),
        (["z", "model_level_number"], "pudding", True),
        (["z", "model_level_number"], None, True),
        (["z", "model_level_number"], "z", False),
    ],
)
def test_find_dataframe_vertical_coord(
    vertical_coord_names, vertical_coord_pass_in, expect_raise
):
    """Tests ```tobac.utils.find_dataframe_vertical_coord```

    Parameters
    ----------
    vertical_coord_names: array-like
        Names of vertical coordinates to add
    vertical_coord_pass_in: str
        Value to pass into `vertical_coord`
    expect_raise: bool
        True if we expect a ValueError to be raised, False otherwise
    """

    test_feat = tbtest.generate_single_feature(0, 0, max_h1=100, max_h2=100)
    for vertical_name in vertical_coord_names:
        test_feat[vertical_name] = 0.0

    if expect_raise:
        with pytest.raises(ValueError):
            internal_utils.find_dataframe_vertical_coord(
                test_feat, vertical_coord=vertical_coord_pass_in
            )
    else:
        assert (
            internal_utils.find_dataframe_vertical_coord(
                test_feat, vertical_coord=vertical_coord_pass_in
            )
            == vertical_coord_names[0]
        )


def test_spectral_filtering():
    """Testing tobac.utils.spectral_filtering with random test data that contains a wave signal."""

    # set wavelengths for filtering and grid spacing
    dxy = 4000
    lambda_min = 400 * 1000
    lambda_max = 1000 * 1000

    # get wavelengths for domain
    matrix = np.zeros((200, 100))
    Ni = matrix.shape[-2]
    Nj = matrix.shape[-1]
    m, n = np.meshgrid(np.arange(Ni), np.arange(Nj), indexing="ij")
    alpha = np.sqrt(m**2 / Ni**2 + n**2 / Nj**2)
    # turn off warning for zero divide here, because it is not avoidable with normalized wavenumbers
    with np.errstate(divide="ignore", invalid="ignore"):
        lambda_mn = 2 * dxy / alpha

    # seed wave signal that lies within wavelength range for filtering
    signal_min = np.where(lambda_mn[0] < lambda_min)[0].min()
    signal_idx = np.random.randint(signal_min, matrix.shape[-1])
    matrix[0, signal_idx] = 1
    wave_data = fft.idctn(matrix)

    # use spectral filtering function on random wave data
    transfer_function, filtered_data = tb_utils.general.spectral_filtering(
        dxy, wave_data, lambda_min, lambda_max, return_transfer_function=True
    )

    # a few checks on the output
    wavelengths = transfer_function[0]
    # first element in wavelengths-space is inf because normalized wavelengths are 0 here
    assert wavelengths[0, 0] == np.inf
    # the first elements should correspond to twice the distance of the corresponding axis (in m)
    # this is because the maximum spatial scale is half a wavelength through the domain
    assert wavelengths[1, 0] == (dxy) * wave_data.shape[-2] * 2
    assert wavelengths[0, 1] == (dxy) * wave_data.shape[-1] * 2

    # check that filtered/ smoothed field exhibits smaller range of values
    assert (filtered_data.max() - filtered_data.min()) < (
        wave_data.max() - wave_data.min()
    )
    # because the randomly generated wave lies outside of range that is set for filtering,
    # make sure that the filtering results in the disappearance of this signal
    assert (
        abs(
            np.floor(np.log10(abs(filtered_data.mean())))
            - np.floor(np.log10(abs(wave_data.mean())))
        )
        >= 1
    )


def test_combine_tobac_feats():
    """tests tobac.utils.combine_tobac_feats
    Test by generating two single feature dataframes,
    combining them with this function, and then
    testing to see if a single dataframe
    matches.
    """

    single_feat_1 = tb_test.generate_single_feature(
        1,
        1,
        start_date=datetime.datetime(2022, 1, 1, 0, 0),
        frame_start=0,
        max_h1=100,
        max_h2=100,
        feature_size=5,
    )
    single_feat_2 = tb_test.generate_single_feature(
        2,
        2,
        start_date=datetime.datetime(2022, 1, 1, 0, 5),
        frame_start=0,
        max_h1=100,
        max_h2=100,
        feature_size=5,
    )

    combined_feat = tb_utils.combine_feature_dataframes([single_feat_1, single_feat_2])

    tot_feat = tb_test.generate_single_feature(
        1,
        1,
        spd_h1=1,
        spd_h2=1,
        num_frames=2,
        frame_start=0,
        max_h1=100,
        max_h2=100,
        feature_size=5,
    )

    pd_test.assert_frame_equal(combined_feat, tot_feat)

    # Now try preserving the old feature numbers.
    combined_feat = tb_utils.combine_feature_dataframes(
        [single_feat_1, single_feat_2], old_feature_column_name="old_feat_column"
    )
    assert np.all(list(combined_feat["old_feat_column"].values) == [1, 1])
    assert np.all(list(combined_feat["feature"].values) == [1, 2])

    # Test that a ValueError is raised if non-unique features are present
    with pytest.raises(ValueError):
        combined_feat = tb_utils.combine_feature_dataframes(
            [single_feat_1, single_feat_2],
            renumber_features=False,
            old_feature_column_name="old_feat_column",
        )

    # Add a new feature with new feature number
    single_feat_3 = tb_test.generate_single_feature(
        0,
        0,
        start_date=datetime.datetime(2022, 1, 1, 0, 5),
        frame_start=0,
        max_h1=100,
        max_h2=100,
        feature_num=3,
        feature_size=3,
    )

    # Test renumber_features=False
    combined_feat = tb_utils.combine_feature_dataframes(
        [single_feat_1, single_feat_3],
        renumber_features=False,
        old_feature_column_name="old_feat_column",
    )
    assert np.all(list(combined_feat["feature"].values) == [1, 3])

    # Test sortby over one column
    combined_feat = tb_utils.combine_feature_dataframes(
        [single_feat_1, single_feat_3],
        old_feature_column_name="old_feat_column",
        sort_features_by="num",
    )
    assert np.all(list(combined_feat["feature"].values) == [1, 2])
    assert np.all(list(combined_feat["old_feat_column"].values) == [3, 1])

    # Test sortby over a list of columns
    combined_feat = tb_utils.combine_feature_dataframes(
        [single_feat_1, single_feat_3],
        old_feature_column_name="old_feat_column",
        sort_features_by=["hdim_1", "hdim_2"],
    )
    assert np.all(list(combined_feat["feature"].values) == [1, 2])
    assert np.all(list(combined_feat["old_feat_column"].values) == [3, 1])


def test_bulk_statistics():
    """
    Test to assure that bulk statistics for identified features are computed as expected.

    """

    ### Test 2D data with time dimension
    test_data = tb_test.make_simple_sample_data_2D().core_data()
    common_dset_opts = {
        "in_arr": test_data,
        "data_type": "iris",
    }
    test_data_iris = tb_test.make_dataset_from_arr(
        time_dim_num=0, y_dim_num=1, x_dim_num=2, **common_dset_opts
    )

    # detect features
    threshold = 7
    # test_data_iris = testing.make_dataset_from_arr(test_data, data_type="iris")
    fd_output = tobac.feature_detection.feature_detection_multithreshold(
        test_data_iris,
        dxy=1000,
        threshold=[threshold],
        n_min_threshold=100,
        target="maximum",
    )

    # perform segmentation with bulk statistics
    stats = {
        "segment_max": np.max,
        "segment_min": min,
        "percentiles": (np.percentile, {"q": 95}),
    }
    out_seg_mask, out_df = tobac.segmentation.segmentation_2D(
        fd_output, test_data_iris, dxy=1000, threshold=threshold, statistics=stats
    )

    #### checks

    #  assure that bulk statistics in postprocessing give same result
    out_segmentation = tb_utils.get_statistics_from_mask(
<<<<<<< HEAD
        out_seg_mask, test_data_iris, features=out_df, func_dict=stats
=======
        out_seg_mask, test_data_iris, features=out_df, statistic=stats
>>>>>>> be432c44
    )
    assert out_segmentation.equals(out_df)

    # assure that column names in new dataframe correspond to keys in statistics dictionary
    for key in stats.keys():
        assert key in out_df.columns

    # assure that statistics bring expected result
    for frame in out_df.frame.values:
        assert out_df[out_df.frame == frame].segment_max.values[0] == np.max(
            test_data[frame]
        )

    ### Test the same with 3D data
    test_data_iris = tb_test.make_sample_data_3D_3blobs()

    # detect features in test dataset
    fd_output = tobac.feature_detection.feature_detection_multithreshold(
        test_data_iris,
        dxy=1000,
        threshold=[threshold],
        n_min_threshold=100,
        target="maximum",
    )

    # perform segmentation with bulk statistics
    stats = {
        "segment_max": np.max,
        "segment_min": min,
        "percentiles": (np.percentile, {"q": 95}),
    }
    out_seg_mask, out_df = tobac.segmentation.segmentation_3D(
        fd_output, test_data_iris, dxy=1000, threshold=threshold, statistics=stats
    )

    ##### checks #####

    #  assure that bulk statistics in postprocessing give same result
    out_segmentation = tb_utils.get_statistics_from_mask(
<<<<<<< HEAD
        out_seg_mask, test_data_iris, features=out_df, func_dict=stats
=======
        out_seg_mask, test_data_iris, features=out_df, statistic=stats
>>>>>>> be432c44
    )
    assert out_segmentation.equals(out_df)

    # assure that column names in new dataframe correspond to keys in statistics dictionary
    for key in stats.keys():
        assert key in out_df.columns

    # assure that statistics bring expected result
    for frame in out_df.frame.values:
        assert out_df[out_df.frame == frame].segment_max.values[0] == np.max(
            test_data_iris.data[frame]
        )


def test_transform_feature_points():
    """Tests tobac.utils.general.transform_feature_points"""

    # generate features
    orig_feat_df_1 = tb_test.generate_single_feature(0, 95, max_h1=1000, max_h2=1000)
    orig_feat_df_2 = tb_test.generate_single_feature(5, 105, max_h1=1000, max_h2=1000)

    orig_feat_df = tb_utils.combine_tobac_feats([orig_feat_df_1, orig_feat_df_2])

    # just make their lat/lons the same as the hdims.
    orig_feat_df["latitude"] = orig_feat_df["hdim_1"]
    orig_feat_df["longitude"] = orig_feat_df["hdim_2"]

    # Make a test dataset with lats spanning from -25 to 24
    # and lons spanning from 90 to 139.
    test_lat = np.linspace(-25, 24, 50)
    test_lon = np.linspace(90, 139, 50)
    in_xr = xr.Dataset(
        {"data": (("latitude", "longitude"), np.empty((50, 50)))},
        coords={"latitude": test_lat, "longitude": test_lon},
    )

    new_feat_df = tb_utils.general.transform_feature_points(
        orig_feat_df,
        in_xr["data"].to_iris(),
        max_time_away=datetime.timedelta(minutes=1),
        max_space_away=20 * 1000,
    )
    # recall that these are the *array positions*
    # so [25, 5] for "hdim_1" and "hdim_2" are lat 0, long 95.
    assert np.all(new_feat_df["hdim_1"] == [25, 30])
    assert np.all(new_feat_df["hdim_2"] == [5, 15])

    # now test max space apart - we should drop the second feature,
    # which is at 5, 105 lat/lon as the maximum latitude in the new dataset is 0.
    # we set the max space away at 20km.
    test_lat = np.linspace(-49, 0, 50)
    in_xr = xr.Dataset(
        {"data": (("latitude", "longitude"), np.empty((50, 50)))},
        coords={"latitude": test_lat, "longitude": test_lon},
    )

    new_feat_df = tb_utils.general.transform_feature_points(
        orig_feat_df,
        in_xr["data"].to_iris(),
        max_space_away=20000,
        max_time_away=datetime.timedelta(minutes=1),
    )

    assert np.all(new_feat_df["hdim_1"] == [49])
    assert np.all(new_feat_df["hdim_2"] == [5])

    # now test max time apart
    test_lat = np.linspace(-25, 24, 50)
    in_xr = xr.Dataset(
        {"data": (("time", "latitude", "longitude"), np.empty((2, 50, 50)))},
        coords={
            "latitude": test_lat,
            "longitude": test_lon,
            "time": [
                datetime.datetime(2023, 1, 1, 0, 0),
                datetime.datetime(2023, 1, 1, 0, 5),
            ],
        },
    )

    orig_feat_df["time"] = datetime.datetime(2023, 1, 1, 0, 0, 5)
    new_feat_df = tb_utils.general.transform_feature_points(
        orig_feat_df,
        in_xr["data"].to_iris(),
        max_time_away=datetime.timedelta(minutes=10),
        max_space_away=20 * 1000,
    )
    # we should still have both features, but they should have the new time.
    assert np.all(new_feat_df["hdim_1"] == [25, 30])
    assert np.all(new_feat_df["hdim_2"] == [5, 15])
    assert np.all(
        new_feat_df["time"]
        == [datetime.datetime(2023, 1, 1, 0, 0), datetime.datetime(2023, 1, 1, 0, 0)]
    )

    # now make the features have time on the next day
    # both should be dropped.
    orig_feat_df["time"] = datetime.datetime(2023, 1, 2, 0, 0)
    new_feat_df = tb_utils.general.transform_feature_points(
        orig_feat_df,
        in_xr["data"].to_iris(),
        max_time_away=datetime.timedelta(minutes=1),
    )

    assert np.all(new_feat_df["hdim_1"] == [])
    assert np.all(new_feat_df["hdim_2"] == [])


def test_transform_feature_points_3D():
    """Tests tobac.utils.general.transform_feature_points for a 3D case"""

    orig_feat_df_1 = tb_test.generate_single_feature(
        0, 95, 10, max_h1=1000, max_h2=1000
    )
    orig_feat_df_2 = tb_test.generate_single_feature(
        5, 105, 20, max_h1=1000, max_h2=1000
    )

    orig_feat_df = tb_utils.combine_tobac_feats([orig_feat_df_1, orig_feat_df_2])

    orig_feat_df["latitude"] = orig_feat_df["hdim_1"]
    orig_feat_df["longitude"] = orig_feat_df["hdim_2"]
    orig_feat_df["altitude"] = orig_feat_df["vdim"] * 1000

    test_lat = np.linspace(-25, 24, 50)
    test_lon = np.linspace(90, 139, 50)
    test_alt = np.arange(0, 21, 2) * 1000
    in_xr = xr.Dataset(
        {"data": (("altitude", "latitude", "longitude"), np.empty((11, 50, 50)))},
        coords={"latitude": test_lat, "longitude": test_lon, "altitude": test_alt},
    )

    new_feat_df = tb_utils.general.transform_feature_points(
        orig_feat_df,
        in_xr["data"].to_iris(),
        max_time_away=datetime.timedelta(minutes=1),
        max_space_away=20 * 1000,
        max_vspace_away=200,
    )

    assert np.all(new_feat_df["hdim_1"] == [25, 30])
    assert np.all(new_feat_df["hdim_2"] == [5, 15])
    assert np.all(new_feat_df["vdim"] == [5, 10])<|MERGE_RESOLUTION|>--- conflicted
+++ resolved
@@ -498,11 +498,7 @@
 
     #  assure that bulk statistics in postprocessing give same result
     out_segmentation = tb_utils.get_statistics_from_mask(
-<<<<<<< HEAD
-        out_seg_mask, test_data_iris, features=out_df, func_dict=stats
-=======
         out_seg_mask, test_data_iris, features=out_df, statistic=stats
->>>>>>> be432c44
     )
     assert out_segmentation.equals(out_df)
 
@@ -542,11 +538,7 @@
 
     #  assure that bulk statistics in postprocessing give same result
     out_segmentation = tb_utils.get_statistics_from_mask(
-<<<<<<< HEAD
-        out_seg_mask, test_data_iris, features=out_df, func_dict=stats
-=======
         out_seg_mask, test_data_iris, features=out_df, statistic=stats
->>>>>>> be432c44
     )
     assert out_segmentation.equals(out_df)
 
