--- conflicted
+++ resolved
@@ -1,11 +1,8 @@
 import pytest
-<<<<<<< HEAD
 import tobac.testing as testing
 import tobac.segmentation as seg
-=======
 import numpy as np
 from tobac import segmentation, feature_detection, testing
->>>>>>> 819bba59
 
 
 def test_segmentation_timestep_2D_feature_2D_seg():
@@ -402,15 +399,6 @@
         True if we expect both features to be segmented, false
         if we don't expect them both to be segmented
 
-<<<<<<< HEAD
-    """
-
-    import numpy as np
-
-    # For now, just testing this for no PBCs.
-    """
-=======
->>>>>>> 819bba59
     The best way to do this I think is to create two blobs near (but not touching)
     each other, varying the seed_3D_size so that they are either segmented together
     or not segmented together.
@@ -576,7 +564,73 @@
             )
 
 
-<<<<<<< HEAD
+def test_segmentation_multiple_features():
+    """Tests `tobac.segmentation.segmentation_timestep` with a 2D input containing multiple features with different areas.
+    Tests specifically whether their area (ncells) is correctly calculate and assigned to the different features.
+    """
+    test_dset_size = (50, 50)
+    test_hdim_1_pt = 20.0
+    test_hdim_2_pt = 20.0
+    test_hdim_1_sz = 5
+    test_hdim_2_sz = 5
+    size_feature1 = test_hdim_1_sz * test_hdim_2_sz
+    test_amp = 2
+    test_min_num = 2
+
+    test_data = np.zeros(test_dset_size)
+    test_data = testing.make_feature_blob(
+        test_data,
+        test_hdim_1_pt,
+        test_hdim_2_pt,
+        h1_size=test_hdim_1_sz,
+        h2_size=test_hdim_2_sz,
+        amplitude=test_amp,
+    )
+
+    # add feature of different size
+    test_hdim_1_pt = 40.0
+    test_hdim_2_pt = 40.0
+    test_hdim_1_sz = 10
+    test_hdim_2_sz = 10
+    size_feature2 = test_hdim_1_sz * test_hdim_2_sz
+    test_amp = 10
+    test_dxy = 1
+
+    test_data = testing.make_feature_blob(
+        test_data,
+        test_hdim_1_pt,
+        test_hdim_2_pt,
+        h1_size=test_hdim_1_sz,
+        h2_size=test_hdim_2_sz,
+        amplitude=test_amp,
+    )
+
+    test_data_iris = testing.make_dataset_from_arr(test_data, data_type="iris")
+
+    # detect both features
+    fd_output = feature_detection.feature_detection_multithreshold_timestep(
+        test_data_iris,
+        i_time=0,
+        dxy=1,
+        threshold=[1, 2, 3],
+        n_min_threshold=test_min_num,
+        target="maximum",
+    )
+
+    # add feature IDs to data frame for one time step
+    fd_output["feature"] = [1, 2]
+
+    # perform segmentation
+    out_seg_mask, out_df = segmentation.segmentation_timestep(
+        field_in=test_data_iris, features_in=fd_output, dxy=test_dxy, threshold=1.5
+    )
+    out_seg_mask_arr = out_seg_mask.core_data()
+
+    # assure that the number of grid cells belonging to each feature (ncells) are consistent with segmentation mask
+    assert int(out_df[out_df.feature == 1].ncells.values) == size_feature1
+    assert int(out_df[out_df.feature == 2].ncells.values) == size_feature2
+
+
 # TODO: add more tests to make sure buddy box code is run.
 # From this list right now, I'm not sure why buddy box isn't run actually.
 @pytest.mark.parametrize(
@@ -892,71 +946,4 @@
         field_in=test_data_iris, features_in=test_feature, **seg_opts
     )
 
-    assert np.all(out_seg_mask.core_data() == -1)
-=======
-def test_segmentation_multiple_features():
-    """Tests `tobac.segmentation.segmentation_timestep` with a 2D input containing multiple features with different areas.
-    Tests specifically whether their area (ncells) is correctly calculate and assigned to the different features.
-    """
-    test_dset_size = (50, 50)
-    test_hdim_1_pt = 20.0
-    test_hdim_2_pt = 20.0
-    test_hdim_1_sz = 5
-    test_hdim_2_sz = 5
-    size_feature1 = test_hdim_1_sz * test_hdim_2_sz
-    test_amp = 2
-    test_min_num = 2
-
-    test_data = np.zeros(test_dset_size)
-    test_data = testing.make_feature_blob(
-        test_data,
-        test_hdim_1_pt,
-        test_hdim_2_pt,
-        h1_size=test_hdim_1_sz,
-        h2_size=test_hdim_2_sz,
-        amplitude=test_amp,
-    )
-
-    # add feature of different size
-    test_hdim_1_pt = 40.0
-    test_hdim_2_pt = 40.0
-    test_hdim_1_sz = 10
-    test_hdim_2_sz = 10
-    size_feature2 = test_hdim_1_sz * test_hdim_2_sz
-    test_amp = 10
-    test_dxy = 1
-
-    test_data = testing.make_feature_blob(
-        test_data,
-        test_hdim_1_pt,
-        test_hdim_2_pt,
-        h1_size=test_hdim_1_sz,
-        h2_size=test_hdim_2_sz,
-        amplitude=test_amp,
-    )
-
-    test_data_iris = testing.make_dataset_from_arr(test_data, data_type="iris")
-
-    # detect both features
-    fd_output = feature_detection.feature_detection_multithreshold_timestep(
-        test_data_iris,
-        i_time=0,
-        dxy=1,
-        threshold=[1, 2, 3],
-        n_min_threshold=test_min_num,
-        target="maximum",
-    )
-
-    # add feature IDs to data frame for one time step
-    fd_output["feature"] = [1, 2]
-
-    # perform segmentation
-    out_seg_mask, out_df = segmentation.segmentation_timestep(
-        field_in=test_data_iris, features_in=fd_output, dxy=test_dxy, threshold=1.5
-    )
-    out_seg_mask_arr = out_seg_mask.core_data()
-
-    # assure that the number of grid cells belonging to each feature (ncells) are consistent with segmentation mask
-    assert int(out_df[out_df.feature == 1].ncells.values) == size_feature1
-    assert int(out_df[out_df.feature == 2].ncells.values) == size_feature2
->>>>>>> 819bba59
+    assert np.all(out_seg_mask.core_data() == -1)