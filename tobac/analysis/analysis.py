--- conflicted
+++ resolved
@@ -1,5 +1,4 @@
 '''Provide tools to analyse and visualize the tracked objects.
-
 This module provides a set of routines that enables performing analyses
 and deriving statistics for individual clouds, such as the time series
 of integrated properties and vertical profiles. It also provides
@@ -12,7 +11,6 @@
 functions perfomring simple tasks like looping over all identified
 objects or cloud trajectories and masking arrays for the analysis of
 individual cloud objects. Plotting routines include both visualizations
-<<<<<<< HEAD
 for individual convective cells and their properties. [1]_
 
 References
@@ -26,10 +24,6 @@
 Notes
 -----
 unsure about page numer in the reference
-=======
-for individual convective cells and their properties.
-
->>>>>>> e6cded22
 '''
 
 import pandas as pd
