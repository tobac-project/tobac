--- conflicted
+++ resolved
@@ -66,17 +66,14 @@
 
     index: None | list[int], optional (default: None)
         list of indices of regions in labels to apply function to. If None, will
-            default to all integer feature labels in labels
+        default to all integer feature labels in labels.
 
     default: None | float, optional (default: None)
         default value to return in a region that has no values.
 
     id_column: str, optional (default: "feature")
-        Name of the column in feature dataframe that contains IDs that match with the labels in mask. The default is the column "feature".
-    collapse_axis: None | int | list[int], optional (default: None):
-        Index or indices of axes of labels to collapse. This will reduce the dimensionality of labels
-        while allowing labelled features to overlap. This can be used, for example, to calculate the
-        footprint area (2D) of 3D labels
+        Name of the column in feature dataframe that contains IDs that match with
+        the labels in mask. The default is the column "feature".
 
     collapse_axis: None | int | list[int], optional (default: None):
         Index or indices of axes of labels to collapse. This will reduce the dimensionality of labels
@@ -173,17 +170,11 @@
 
             stats = np.array(
                 [
-<<<<<<< HEAD
                     (
                         func(*(field.ravel()[label_locs(i)] for field in fields))
                         if i < bins.size and bins[i] > bins[i - 1]
                         else default
                     )
-=======
-                    func(*(field.ravel()[label_locs(i)] for field in fields))
-                    if i < bins.size and bins[i] > bins[i - 1]
-                    else default
->>>>>>> 7fdb65cb
                     for i in index
                 ]
             )
