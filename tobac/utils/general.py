"""General tobac utilities

"""
import copy
import logging
<<<<<<< HEAD
from typing import Union

import iris.cube
=======
>>>>>>> be432c44
from typing import Callable
import pandas as pd

from . import internal as internal_utils
import numpy as np
import sklearn
import sklearn.neighbors
import datetime
import xarray as xr
import warnings
from functools import partial


def add_coordinates(
    t: pd.DataFrame, variable_cube: Union[xr.DataArray, iris.cube.Cube]
) -> pd.DataFrame:
    """Add coordinates from the input cube of the feature detection
    to the trajectories/features.

    Parameters
    ----------
    t : pandas.DataFrame
        Trajectories/features from feature detection or linking step.

    variable_cube : iris.cube.Cube
        Input data used for the tracking with coordinate information
        to transfer to the resulting DataFrame. Needs to contain the
        coordinate 'time'.

    Returns
    -------
    t : pandas.DataFrame
        Trajectories with added coordinates.

    """
    if isinstance(variable_cube, iris.cube.Cube):
        return internal_utils.iris_utils.add_coordinates(t, variable_cube)
    if isinstance(variable_cube, xr.DataArray):
        return internal_utils.xr_utils.add_coordinates_to_features(t, variable_cube)
    raise ValueError(
        "add_coordinates only supports xarray.DataArray and iris.cube.Cube"
    )


def add_coordinates_3D(
    t: pd.DataFrame,
    variable_cube: Union[xr.DataArray, iris.cube.Cube],
    vertical_coord: Union[str, int] = None,
    vertical_axis: Union[int, None] = None,
    assume_coords_fixed_in_time: bool = True,
):
    """Function adding coordinates from the tracking cube to the trajectories
        for the 3D case: time, longitude&latitude, x&y dimensions, and altitude

    Parameters
    ----------
    t:             pandas DataFrame
                   trajectories/features
    variable_cube: iris.cube.Cube
        Cube (usually the one you are tracking on) at least conaining the dimension of 'time'.
        Typically, 'longitude','latitude','x_projection_coordinate','y_projection_coordinate',
        and 'altitude' (if 3D) are the coordinates that we expect, although this function
        will happily interpolate along any dimension coordinates you give.
    vertical_coord: str or int
        Name or axis number of the vertical coordinate. If None, tries to auto-detect.
        If it is a string, it looks for the coordinate or the dimension name corresponding
        to the string. If it is an int, it assumes that it is the vertical axis.
        Note that if you only have a 2D or 3D coordinate for altitude, you must
        pass in an int.
    vertical_axis: int or None
        Axis number of the vertical.
    assume_coords_fixed_in_time: bool
        If true, it assumes that the coordinates are fixed in time, even if the
        coordinates say they vary in time. This is, by default, True, to preserve
        legacy functionality. If False, it assumes that if a coordinate says
        it varies in time, it takes the coordinate at its word.

    Returns
    -------
    pandas DataFrame
                   trajectories with added coordinates
    """
    if isinstance(variable_cube, iris.cube.Cube):
        return internal_utils.iris_utils.add_coordinates_3D(
            t, variable_cube, vertical_coord, vertical_axis, assume_coords_fixed_in_time
        )
    if isinstance(variable_cube, xr.DataArray):
        return internal_utils.xr_utils.add_coordinates_to_features(
            t,
            variable_cube,
            vertical_coord=vertical_coord,
            vertical_axis=vertical_axis,
            assume_coords_fixed_in_time=assume_coords_fixed_in_time,
        )
    raise ValueError(
        "add_coordinates_3D only supports xarray.DataArray and iris.cube.Cube"
    )


def get_bounding_box(x, buffer=1):
    """Finds the bounding box of a ndarray, i.e. the smallest
    bounding rectangle for nonzero values as explained here:
    https://stackoverflow.com/questions/31400769/bounding-box-of-numpy-array
    Parameters
    ----------
    x : numpy.ndarray
        Array for which the bounding box is to be determined.
    buffer : int, optional
        Number to set a buffer between the nonzero values and
        the edges of the box. Default is 1.
    Returns
    -------
    bbox : list
        Dimensionwise list of the indices representing the edges
        of the bounding box.
    """

    from numpy import delete, arange, diff, nonzero, array

    mask = x == 0

    bbox = []
    all_axis = arange(x.ndim)
    # loop over dimensions
    for kdim in all_axis:
        nk_dim = delete(all_axis, kdim)
        mask_i = mask.all(axis=tuple(nk_dim))
        dmask_i = diff(mask_i)
        idx_i = nonzero(dmask_i)[0]
        # for case where there is no value in idx_i
        if len(idx_i) == 0:
            idx_i = array([0, x.shape[kdim] - 1])
        # for case where there is only one value in idx_i
        elif len(idx_i) == 1:
            idx_i = array([idx_i, idx_i])
        # make sure there is two values in idx_i
        elif len(idx_i) > 2:
            idx_i = array([idx_i[0], idx_i[-1]])
        # caluclate min and max values for idx_i and append them to list
        idx_min = max(0, idx_i[0] + 1 - buffer)
        idx_max = min(x.shape[kdim] - 1, idx_i[1] + 1 + buffer)
        bbox.append([idx_min, idx_max])
    return bbox


def get_spacings(field_in, grid_spacing=None, time_spacing=None):
    """Determine spatial and temporal grid spacing of the
    input data.

    Parameters
    ----------
    field_in : iris.cube.Cube
        Input field where to get spacings.

    grid_spacing : float, optional
        Manually sets the grid spacing if specified.
        Default is None.

    time_spacing : float, optional
        Manually sets the time spacing if specified.
        Default is None.

    Returns
    -------
    dxy : float
        Grid spacing in metres.

    dt : float
        Time resolution in seconds.

    Raises
    ------
    ValueError
        If input_cube does not contain projection_x_coord and
        projection_y_coord or keyword argument grid_spacing.

    """

    from copy import deepcopy

    # set horizontal grid spacing of input data
    # If cartesian x and y corrdinates are present, use these to determine dxy (vertical grid spacing used to transfer pixel distances to real distances):
    coord_names = [coord.name() for coord in field_in.coords()]

    if (
        "projection_x_coordinate" in coord_names
        and "projection_y_coordinate" in coord_names
    ) and (grid_spacing is None):
        x_coord = deepcopy(field_in.coord("projection_x_coordinate"))
        x_coord.convert_units("metre")
        dx = np.diff(field_in.coord("projection_y_coordinate")[0:2].points)[0]
        y_coord = deepcopy(field_in.coord("projection_y_coordinate"))
        y_coord.convert_units("metre")
        dy = np.diff(field_in.coord("projection_y_coordinate")[0:2].points)[0]
        dxy = 0.5 * (dx + dy)
    elif grid_spacing is not None:
        dxy = grid_spacing
    else:
        raise ValueError(
            "no information about grid spacing, need either input cube with projection_x_coord and projection_y_coord or keyword argument grid_spacing"
        )

    # set horizontal grid spacing of input data
    if time_spacing is None:
        # get time resolution of input data from first to steps of input cube:
        time_coord = field_in.coord("time")
        dt = (
            time_coord.units.num2date(time_coord.points[1])
            - time_coord.units.num2date(time_coord.points[0])
        ).seconds
    elif time_spacing is not None:
        # use value of time_spacing for dt:
        dt = time_spacing
    return dxy, dt


def spectral_filtering(
    dxy, field_in, lambda_min, lambda_max, return_transfer_function=False
):
    """This function creates and applies a 2D transfer function that
    can be used as a bandpass filter to remove certain wavelengths
    of an atmospheric input field (e.g. vorticity, IVT, etc).

    Parameters:
    -----------
    dxy : float
        Grid spacing in m.

    field_in: numpy.array
        2D field with input data.

    lambda_min: float
        Minimum wavelength in m.

    lambda_max: float
        Maximum wavelength in m.

    return_transfer_function: boolean, optional
        default: False. If set to True, then the 2D transfer function and
        the corresponding wavelengths are returned.

    Returns:
    --------
    filtered_field: numpy.array
        Spectrally filtered 2D field of data (with same shape as input data).

    transfer_function: tuple
        Two 2D fields, where the first one corresponds to the wavelengths
        in the spectral space of the domain and the second one to the 2D
        transfer function of the bandpass filter. Only returned, if
        return_transfer_function is True.
    """

    from scipy import signal
    from scipy import fft

    # check if valid value for dxy is given
    if dxy <= 0:
        raise ValueError(
            "Invalid value for dxy. Please provide the grid spacing in meter."
        )

    # get number of grid cells in x and y direction
    Ni = field_in.shape[-2]
    Nj = field_in.shape[-1]
    # wavenumber space
    m, n = np.meshgrid(np.arange(Ni), np.arange(Nj), indexing="ij")

    # if domain is squared:
    if Ni == Nj:
        wavenumber = np.sqrt(m**2 + n**2)
        lambda_mn = (2 * Ni * (dxy)) / wavenumber
    else:
        # if domain is a rectangle:
        # alpha is the normalized wavenumber in wavenumber space
        alpha = np.sqrt(m**2 / Ni**2 + n**2 / Nj**2)
        # compute wavelengths for target grid in m
        lambda_mn = 2 * dxy / alpha

    ############### create a 2D bandpass filter (butterworth) #######################
    b, a = signal.iirfilter(
        2,
        [1 / lambda_max, 1 / lambda_min],
        btype="band",
        ftype="butter",
        fs=1 / dxy,
        output="ba",
    )
    w, h = signal.freqz(b, a, 1 / lambda_mn.flatten(), fs=1 / dxy)
    transfer_function = np.reshape(abs(h), lambda_mn.shape)

    # 2-dimensional discrete cosine transformation to convert data to spectral space
    spectral = fft.dctn(field_in.data)
    # multiplication of spectral coefficients with transfer function
    filtered = spectral * transfer_function
    # inverse discrete cosine transformation to go back from spectral to original space
    filtered_field = fft.idctn(filtered)

    if return_transfer_function is True:
        return (lambda_mn, transfer_function), filtered_field
    else:
        return filtered_field


def combine_tobac_feats(list_of_feats, preserve_old_feat_nums=None):
    """WARNING: This function has been deprecated and will be removed in a future
    release, please use 'combine_feature_dataframes' instead

    Function to combine a list of tobac feature detection dataframes
    into one combined dataframe that can be used for tracking
    or segmentation.
    Parameters
    ----------
    list_of_feats: array-like of Pandas DataFrames
        A list of dataframes (generated, for example, by
        running feature detection on multiple nodes).
    preserve_old_feat_nums: str or None
        The column name to preserve old feature numbers in. If None, these
        old numbers will be deleted. Users may want to enable this feature
        if they have run segmentation with the separate dataframes and
        therefore old feature numbers.
    Returns
    -------
    pd.DataFrame
        One combined DataFrame."""
    import warnings

    warnings.warn(
        "This function has been deprecated and will be removed in a future release, please use 'combine_feature_dataframes' instead",
        DeprecationWarning,
    )

    return combine_feature_dataframes(
        list_of_feats, old_feature_column_name=preserve_old_feat_nums
    )


def combine_feature_dataframes(
    feature_df_list,
    renumber_features=True,
    old_feature_column_name=None,
    sort_features_by=None,
):
    """Function to combine a list of tobac feature detection dataframes
    into one combined dataframe that can be used for tracking
    or segmentation.
    Parameters
    ----------
    feature_df_list: array-like of Pandas DataFrames
        A list of dataframes (generated, for example, by
        running feature detection on multiple nodes).
    renumber_features: bool, optional (default: True)
        If true, features are renumber with contiguous integers. If false, the
        old feature numbers will be retained, but an exception will be raised if
        there are any non-unique feature numbers. If you have non-unique feature
        numbers and want to preserve them, use the old_feature_column_name to
        save the old feature numbers to under a different column name.
    old_feature_column_name: str or None, optional (default: None)
        The column name to preserve old feature numbers in. If None, these
        old numbers will be deleted. Users may want to enable this feature
        if they have run segmentation with the separate dataframes and
        therefore old feature numbers.
    sort_features_by: list, str or None, optional (default: None)
        The sorting order to pass to Dataframe.sort_values for the merged
        dataframe. If None, will default to ["frame", "idx"] if
        renumber_features is True, or "feature" if renumber_features is False.

    Returns
    -------
    pd.DataFrame
        One combined DataFrame.
    """
    import pandas as pd

    # first, let's just combine these.
    combined_df = pd.concat(feature_df_list)

    if not renumber_features and np.any(
        np.bincount(combined_df["feature"] + np.nanmin(combined_df["feature"])) > 1
    ):
        error = ValueError(
            "Non-unique feature values detected. Combining feature dataframes with original feature numbers cannot be performed because duplicate feature numbers exist, please use 'renumber_features=True'. If you would like to preserve the original feature numbers, please use the 'old_feature_column_name' keyword to define a new column for these values in the returned dataframe"
        )
        # error.add_note(
        #     "Combining feature dataframes with original feature numbers cannot be performed because duplicate feature numbers exist, please use 'renumber_features=True'"
        # )
        # error.add_note(
        #     "If you would like to preserve the original feature numbers, please use the 'old_feature_column_name' keyword to define a new column for these values in the returned dataframe"
        # )
        raise error

    if sort_features_by is None:
        if renumber_features:
            sort_features_by = ["frame", "idx"]
        else:
            sort_features_by = "feature"
    # # Then, sort by time first, then by feature number
    # combined_df = combined_df.sort_values(["time", "feature"])
    # Save the old feature numbers if requested.
    if old_feature_column_name is not None:
        combined_df[old_feature_column_name] = combined_df["feature"]
    # count_per_time = combined_feats.groupby('time')['index'].count()
    combined_df["frame"] = combined_df["time"].rank(method="dense").astype(int) - 1
    combined_sorted = combined_df.sort_values(sort_features_by, ignore_index=True)
    if renumber_features:
        combined_sorted["feature"] = np.arange(1, len(combined_sorted) + 1)
    combined_sorted = combined_sorted.reset_index(drop=True)
    return combined_sorted


def get_statistics(
    labels: np.ndarray[int],
    *fields: tuple[np.ndarray],
    features: pd.DataFrame,
<<<<<<< HEAD
    func_dict: dict[str, tuple[Callable]] = {"ncells": np.count_nonzero},
=======
    statistic: dict[str, Callable | tuple[Callable, dict]] = {
        "ncells": np.count_nonzero
    },
>>>>>>> be432c44
    index: None | list[int] = None,
    default: None | float = None,
    id_column: str = "feature",
) -> pd.DataFrame:
    """
    Get bulk statistics for objects (e.g. features or segmented features) given a labelled mask of the objects
    and any input field with the same dimensions.

    The statistics are added as a new column to the existing feature dataframe. Users can specify which statistics are computed by
    providing a dictionary with the column name of the metric and the respective function.

    Parameters
    ----------
    labels : np.ndarray[int]
        Mask with labels of each regions to apply function to (e.g. output of segmentation for a specific timestep)
    *fields : tuple[np.ndarray]
        Fields to give as arguments to each function call. Must have the same shape as labels.
    features: pd.DataFrame
        Dataframe with features or segmented features (output from feature detection or segmentation)
        can be for the specific timestep or for the whole dataset
<<<<<<< HEAD
    func_dict: dict[str, Callable], optional (default: {'ncells':np.count_nonzero})
=======
    statistic: dict[str, Callable], optional (default: {'ncells':np.count_nonzero})
>>>>>>> be432c44
        Dictionary with function(s) to apply over each region as values and the name of the respective statistics as keys
        default is to just count the number of cells associated with each feature and write it to the feature dataframe
    index: None | list[int], optional (default: None)
        list of indexes of regions in labels to apply function to. If None, will
            default to all integers between the minimum and the maximum value in labels
    default: None | float, optional (default: None)
        default value to return in a region that has no values
    id_column: str, optional (default: "feature")
       Name of the column in feature dataframe that contains IDs that match with the labels in mask. The default is the column "feature".

     Returns:
     -------
     features: pd.DataFrame
         Updated feature dataframe with bulk statistics for each feature saved in a new column
    """
    # raise error if mask and input data dimensions do not match
    for field in fields:
        if labels.shape != field.shape:
            raise ValueError("Input labels and field do not have the same shape")

    # mask must contain positive values to calculate statistics
    if labels[labels > 0].size > 0:
        if index is None:
            index = range(
                int(np.nanmin(labels[labels > 0])), int(np.nanmax(labels) + 1)
            )
        else:
            # get the statistics only for specified feature objects
            if np.max(index) > np.max(labels):
                raise ValueError("Index contains values that are not in labels!")

<<<<<<< HEAD
        # set negative markers to 0 as they are unsegmented
        labels[labels < 0] = 0
        bins = np.cumsum(np.bincount(labels.ravel()))
        argsorted = np.argsort(labels.ravel())

        # apply each function given per func_dict for the labeled regions sorted in ascending order
        for stats_name in func_dict.keys():
            # initiate new column in feature dataframe if it does not already exist
            if stats_name not in features.columns:
                features[stats_name] = None
                # if function is given as a tuple, take the input parameters provided
            if type(func_dict[stats_name]) is tuple:
                func = func_dict[stats_name][0]
                # check that key word arguments are provided as dictionary
                if not type(func_dict[stats_name][1]) is dict:
                    raise TypeError(
                        "Tuple must contain dictionary with key word arguments for function."
                    )
                else:
                    kwargs = func_dict[stats_name][1]
                    # default needs to be sequence when function output is array-like
                    output = func(np.random.rand(1, 10), **kwargs)
                    if hasattr(output, "__len__"):
                        default = np.full(output.shape, default)
                    stats = np.array(
                        [
                            func(
                                *[
                                    field.ravel()[argsorted[bins[i - 1] : bins[i]]]
                                    for field in fields
                                ],
                                **kwargs,
                            )
                            if bins[i] > bins[i - 1]
                            else default
                            for i in index
                        ]
                    )
            # otherwise apply function on region without any input parameter
            else:
                func = func_dict[stats_name]
                # default needs to be sequence when function output is array-like
                output = func(np.random.rand(1, 10))
                if hasattr(output, "__len__"):
                    default = np.full(output.shape, default)

                stats = np.array(
                    [
                        func(
                            *[
                                field.ravel()[argsorted[bins[i - 1] : bins[i]]]
                                for field in fields
                            ]
                        )
                        if bins[i] > bins[i - 1]
                        else default
                        for i in index
                    ]
                )

            # add results of computed statistics to feature dataframe with column name given per func_dict
            for idx, label in enumerate(np.unique(labels[labels > 0])):
                # test if values are scalars
                if not hasattr(stats[idx], "__len__"):
                    # if yes, we can just assign the value to the new column and row of the respective feature
                    features.loc[features[id_column] == label, stats_name] = stats[idx]
                    # if stats output is array-like it has to be added in a different way
                else:
                    df = pd.DataFrame({stats_name: [stats[idx]]})
                    # get row index rather than pd.Dataframe index value since we need to use .iloc indexing
                    row_idx = np.where(features[id_column] == label)[0]
                    features.iloc[
                        row_idx,
                        features.columns.get_loc(stats_name),
                    ] = df.apply(lambda r: tuple(r), axis=1)
=======
        # Find which labels exist in features for output:
        index_in_features = np.isin(index, features[id_column])

        # set negative markers to 0 as they are unsegmented
        bins = np.cumsum(np.bincount(np.maximum(labels.ravel(), 0)))
        argsorted = np.argsort(labels.ravel())

        # apply each function given per statistic parameter for the labeled regions sorted in ascending order
        for stats_name in statistic.keys():
            # initiate new column in feature dataframe if it does not already exist
            if stats_name not in features.columns:
                features[stats_name] = None
            # if function is given as a tuple, take the input parameters provided
            if type(statistic[stats_name]) is tuple:
                # assure that key word arguments are provided as dictionary
                if not type(statistic[stats_name][1]) is dict:
                    raise TypeError(
                        "Tuple must contain dictionary with key word arguments for function."
                    )

                func = partial(statistic[stats_name][0], **statistic[stats_name][1])
            else:
                func = statistic[stats_name]

            # default needs to be sequence when function output is array-like
            output = func(np.random.rand(1, 10))
            if hasattr(output, "__len__"):
                default = np.full(output.shape, default)
            stats = np.array(
                [
                    func(
                        *[
                            field.ravel()[argsorted[bins[i - 1] : bins[i]]]
                            for field in fields
                        ],
                    )
                    if bins[i] > bins[i - 1]
                    else default
                    for i in index
                ]
            )

            # add results of computed statistics to feature dataframe with column name given per statistic
            for idx, label in enumerate(index):
                if index_in_features[idx]:
                    # test if values are scalars
                    if not hasattr(stats[idx], "__len__"):
                        # if yes, we can just assign the value to the new column and row of the respective feature
                        features.loc[features[id_column] == label, stats_name] = stats[
                            idx
                        ]
                        # if stats output is array-like it has to be added in a different way
                    else:
                        df = pd.DataFrame({stats_name: [stats[idx]]})
                        # get row index rather than pd.Dataframe index value since we need to use .iloc indexing
                        row_idx = np.where(features[id_column] == label)[0]
                        features.iloc[
                            row_idx,
                            features.columns.get_loc(stats_name),
                        ] = df.apply(lambda r: tuple(r), axis=1)
>>>>>>> be432c44

    return features


@internal_utils.iris_to_xarray
def get_statistics_from_mask(
    segmentation_mask: xr.DataArray,
    *fields: xr.DataArray,
    features: pd.DataFrame,
<<<<<<< HEAD
    func_dict: dict[str, tuple[Callable]] = {"Mean": np.mean},
=======
    statistic: dict[str, tuple[Callable]] = {"Mean": np.mean},
>>>>>>> be432c44
    index: None | list[int] = None,
    default: None | float = None,
    id_column: str = "feature",
) -> pd.DataFrame:
    """
    Derives bulk statistics for each object in the segmentation mask.


    Parameters:
    -----------
    segmentation_mask : xr.DataArray
        Segmentation mask output
    *fields : xr.DataArray[np.ndarray]
        Field(s) with input data. Needs to have the same dimensions as the segmentation mask.
    features: pd.DataFrame
        Dataframe with segmented features (output from feature detection or segmentation).
        Timesteps must not be exactly the same as in segmentation mask but all labels in the mask need to be present in the feature dataframe.
<<<<<<< HEAD
    func_dict: dict[str, Callable], optional (default: {'ncells':np.count_nonzero})
=======
    statistic: dict[str, Callable], optional (default: {'ncells':np.count_nonzero})
>>>>>>> be432c44
        Dictionary with function(s) to apply over each region as values and the name of the respective statistics as keys
        default is to just count the number of cells associated with each feature and write it to the feature dataframe
    index: None | list[int], optional (default: None)
        list of indexes of regions in labels to apply function to. If None, will
            default to all integers between 1 and the maximum value in labels
    default: None | float, optional (default: None)
        default value to return in a region that has no values
    id_column: str, optional (default: "feature")
       Name of the column in feature dataframe that contains IDs that match with the labels in mask. The default is the column "feature".


     Returns:
     -------
     features: pd.DataFrame
         Updated feature dataframe with bulk statistics for each feature saved in a new column
    """
    # check that mask and input data have the same dimensions
    for field in fields:
        if segmentation_mask.shape != field.shape:
            raise ValueError("Input labels and field do not have the same shape")

    # warning when feature labels are not unique in dataframe
    if not features.feature.is_unique:
        raise logging.warning(
            "Feature labels are not unique which may cause unexpected results for the computation of bulk statistics."
        )

    # get bulk statistics for each timestep
    for tt in pd.to_datetime(segmentation_mask.time):
        # select specific timestep
        segmentation_mask_t = segmentation_mask.sel(time=tt).data
        field_t = field.sel(time=tt).data

        # make sure that the labels in the segmentation mask exist in feature dataframe
        if (
            np.intersect1d(np.unique(segmentation_mask_t), features.feature).size
            > np.unique(segmentation_mask_t).size
        ):
            raise ValueError(
                "The labels of the segmentation mask and the feature dataframe do not seem to match. Please make sure you provide the correct input feature dataframe to calculate the bulk statistics. "
            )
        else:
            # make sure that features are not double-defined
            features = get_statistics(
                segmentation_mask_t,
                field_t,
                features=features,
<<<<<<< HEAD
                func_dict=func_dict,
=======
                statistic=statistic,
>>>>>>> be432c44
                default=default,
                index=index,
                id_column=id_column,
            )

    return features


@internal_utils.irispandas_to_xarray
def transform_feature_points(
    features,
    new_dataset,
    latitude_name=None,
    longitude_name=None,
    altitude_name=None,
    max_time_away=None,
    max_space_away=None,
    max_vspace_away=None,
    warn_dropped_features=True,
):
    """Function to transform input feature dataset horizontal grid points to a different grid.
    The typical use case for this function is to transform detected features to perform
    segmentation on a different grid.

    The existing feature dataset must have some latitude/longitude coordinates associated
    with each feature, and the new_dataset must have latitude/longitude available with
    the same name. Note that due to xarray/iris incompatibilities, we suggest that the
    input coordinates match the standard_name from Iris.

    Parameters
    ----------
    features: pd.DataFrame
        Input feature dataframe
    new_dataset: iris.cube.Cube or xarray
        The dataset to transform the
    latitude_name: str
        The name of the latitude coordinate. If None, tries to auto-detect.
    longitude_name: str
        The name of the longitude coordinate. If None, tries to auto-detect.
    altitude_name: str
        The name of the altitude coordinate. If None, tries to auto-detect.
    max_time_away: datetime.timedelta
        The maximum time delta to associate feature points away from.
    max_space_away: float
        The maximum horizontal distance (in meters) to transform features to.
    max_vspace_away: float
        The maximum vertical distance (in meters) to transform features to.
    warn_dropped_features: bool
        Whether or not to print a warning message if one of the max_* options is
        going to result in features that are dropped.
    Returns
    -------
    transformed_features: pd.DataFrame
        A new feature dataframe, with the coordinates transformed to
        the new grid, suitable for use in segmentation

    """
    from .. import analysis as tb_analysis

    RADIUS_EARTH_M = 6371000
    is_3D = "vdim" in features
    if is_3D:
        vert_coord = internal_utils.find_vertical_axis_from_coord(
            new_dataset, altitude_name
        )

    lat_coord, lon_coord = internal_utils.detect_latlon_coord_name(
        new_dataset, latitude_name=latitude_name, longitude_name=longitude_name
    )

    if lat_coord not in features or lon_coord not in features:
        raise ValueError("Cannot find latitude and/or longitude coordinate")

    lat_vals_new = new_dataset[lat_coord].values
    lon_vals_new = new_dataset[lon_coord].values

    if len(lat_vals_new.shape) != len(lon_vals_new.shape):
        raise ValueError(
            "Cannot work with lat/lon coordinates of unequal dimensionality"
        )

    # the lat/lons must be a 2D grid, so if they aren't, make them one.
    if len(lat_vals_new.shape) == 1:
        lon_vals_new, lat_vals_new = np.meshgrid(lon_vals_new, lat_vals_new)

    # we have to convert to radians because scikit-learn's haversine
    # requires that the input be in radians.
    flat_lats = np.deg2rad(lat_vals_new.ravel())
    flat_lons = np.deg2rad(lon_vals_new.ravel())

    # we have to drop NaN values.
    either_nan = np.logical_or(np.isnan(flat_lats), np.isnan(flat_lons))
    # we need to remember where these values are in the array so that we can
    # appropriately unravel them.
    loc_arr_trimmed = np.where(np.logical_not(either_nan))[0]
    flat_lats_nona = flat_lats[~either_nan]
    flat_lons_nona = flat_lons[~either_nan]
    ll_tree = sklearn.neighbors.BallTree(
        np.array([flat_lats_nona, flat_lons_nona]).T, metric="haversine"
    )

    ret_features = copy.deepcopy(features)

    # there is almost certainly room for speedup in here.
    rad_lats = np.deg2rad(features[lat_coord])
    rad_lons = np.deg2rad(features[lon_coord])
    dists, closest_pts = ll_tree.query(np.column_stack((rad_lats, rad_lons)))
    unraveled_h1, unraveled_h2 = np.unravel_index(
        loc_arr_trimmed[closest_pts[:, 0]], np.shape(lat_vals_new)
    )

    ret_features["hdim_1"] = ("index", unraveled_h1)
    ret_features["hdim_2"] = ("index", unraveled_h2)

    # now interpolate vertical, if available.
    if is_3D and max_space_away is not None and max_vspace_away is not None:
        alt_tree = sklearn.neighbors.BallTree(
            new_dataset[vert_coord].values[:, np.newaxis]
        )
        alt_dists, closest_alt_pts = alt_tree.query(
            features[vert_coord].values[:, np.newaxis]
        )
        ret_features["vdim"] = ("index", closest_alt_pts[:, 0])

        dist_cond = xr.DataArray(
            np.logical_or(
                (dists[:, 0] * RADIUS_EARTH_M) < max_space_away,
                alt_dists[:, 0] < max_vspace_away,
            ),
            dims="index",
        )
    elif max_space_away is not None:
        dist_cond = xr.DataArray(
            (dists[:, 0] * RADIUS_EARTH_M) < max_space_away, dims="index"
        )

    if max_space_away is not None or max_vspace_away is not None:
        ret_features = ret_features.where(dist_cond, drop=True)

    # force times to match, where appropriate.
    if "time" in new_dataset.coords and max_time_away is not None:
        # this is necessary due to the iris/xarray/pandas weirdness that we have.
        old_feat_times = ret_features["time"].astype("datetime64[s]")
        new_dataset_times = new_dataset["time"].astype("datetime64[s]")
        closest_times = np.min(np.abs(old_feat_times - new_dataset_times), axis=1)
        closest_time_locs = np.abs(old_feat_times - new_dataset_times).argmin(axis=1)
        # force to seconds to deal with iris not accepting ms
        ret_features["time"] = new_dataset["time"][closest_time_locs].astype(
            "datetime64[s]"
        )
        ret_features = ret_features.where(
            closest_times < np.timedelta64(max_time_away), drop=True
        )

    if warn_dropped_features:
        returned_features = ret_features["feature"]
        all_features = features["feature"]
        removed_features = np.delete(
            all_features, np.where(np.any(all_features == returned_features))
        )
        warnings.warn(
            "Dropping feature numbers: " + str(removed_features.values), UserWarning
        )

    return ret_features


def standardize_track_dataset(TrackedFeatures, Mask, Projection=None):
    """
    CAUTION: this function is experimental. No data structures output are guaranteed to be supported in future versions of tobac.
    Combine a feature mask with the feature data table into a common dataset.
    returned by tobac.segmentation
    with the TrackedFeatures dataset returned by tobac.linking_trackpy.
    Also rename the variables to be more descriptive and comply with cf-tree.
    Convert the default cell parent ID  to an integer table.
    Add a cell dimension to reflect
    Projection is an xarray DataArray
    TODO: Add metadata attributes
    Parameters
    ----------
    TrackedFeatures : xarray.core.dataset.Dataset
        xarray dataset of tobac Track information, the xarray dataset returned by tobac.tracking.linking_trackpy
    Mask: xarray.core.dataset.Dataset
        xarray dataset of tobac segmentation mask information, the xarray dataset returned
        by tobac.segmentation.segmentation
    Projection : xarray.core.dataarray.DataArray, default = None
        array.DataArray of the original input dataset (gridded nexrad data for example).
        If using gridded nexrad data, this can be input as: data['ProjectionCoordinateSystem']
        An example of the type of information in the dataarray includes the following attributes:
        latitude_of_projection_origin :29.471900939941406
        longitude_of_projection_origin :-95.0787353515625
        _CoordinateTransformType :Projection
        _CoordinateAxes :x y z time
        _CoordinateAxesTypes :GeoX GeoY Height Time
        grid_mapping_name :azimuthal_equidistant
        semi_major_axis :6370997.0
        inverse_flattening :298.25
        longitude_of_prime_meridian :0.0
        false_easting :0.0
        false_northing :0.0
    Returns
    -------
    ds : xarray.core.dataset.Dataset
        xarray dataset of merged Track and Segmentation Mask datasets with renamed variables.
    """
    import xarray as xr

    feature_standard_names = {
        # new variable name, and long description for the NetCDF attribute
        "frame": (
            "feature_time_index",
            "positional index of the feature along the time dimension of the mask, from 0 to N-1",
        ),
        "hdim_1": (
            "feature_hdim1_coordinate",
            "position of the feature along the first horizontal dimension in grid point space; a north-south coordinate for dim order (time, y, x)."
            "The numbering is consistent with positional indexing of the coordinate, but can be"
            "fractional, to account for a centroid not aligned to the grid.",
        ),
        "hdim_2": (
            "feature_hdim2_coordinate",
            "position of the feature along the second horizontal dimension in grid point space; an east-west coordinate for dim order (time, y, x)"
            "The numbering is consistent with positional indexing of the coordinate, but can be"
            "fractional, to account for a centroid not aligned to the grid.",
        ),
        "idx": ("feature_id_this_frame",),
        "num": (
            "feature_grid_cell_count",
            "Number of grid points that are within the threshold of this feature",
        ),
        "threshold_value": (
            "feature_threshold_max",
            "Feature number within that frame; starts at 1, increments by 1 to the number of features for each frame, and resets to 1 when the frame increments",
        ),
        "feature": (
            "feature",
            "Unique number of the feature; starts from 1 and increments by 1 to the number of features",
        ),
        "time": (
            "feature_time",
            "time of the feature, consistent with feature_time_index",
        ),
        "timestr": (
            "feature_time_str",
            "String representation of the feature time, YYYY-MM-DD HH:MM:SS",
        ),
        "projection_y_coordinate": (
            "feature_projection_y_coordinate",
            "y position of the feature in the projection given by ProjectionCoordinateSystem",
        ),
        "projection_x_coordinate": (
            "feature_projection_x_coordinate",
            "x position of the feature in the projection given by ProjectionCoordinateSystem",
        ),
        "lat": ("feature_latitude", "latitude of the feature"),
        "lon": ("feature_longitude", "longitude of the feature"),
        "ncells": (
            "feature_ncells",
            "number of grid cells for this feature (meaning uncertain)",
        ),
        "areas": ("feature_area",),
        "isolated": ("feature_isolation_flag",),
        "num_objects": ("number_of_feature_neighbors",),
        "cell": ("feature_parent_cell_id",),
        "time_cell": ("feature_parent_cell_elapsed_time",),
        "segmentation_mask": ("2d segmentation mask",),
    }
    new_feature_var_names = {
        k: feature_standard_names[k][0]
        for k in feature_standard_names.keys()
        if k in TrackedFeatures.variables.keys()
    }

    #     TrackedFeatures = TrackedFeatures.drop(["cell_parent_track_id"])
    # Combine Track and Mask variables. Use the 'feature' variable as the coordinate variable instead of
    # the 'index' variable and call the dimension 'feature'
    ds = xr.merge(
        [
            TrackedFeatures.swap_dims({"index": "feature"})
            .drop("index")
            .rename_vars(new_feature_var_names),
            Mask,
        ]
    )

    # Add the projection data back in
    if Projection is not None:
        ds["ProjectionCoordinateSystem"] = Projection

    return ds<|MERGE_RESOLUTION|>--- conflicted
+++ resolved
@@ -3,12 +3,9 @@
 """
 import copy
 import logging
-<<<<<<< HEAD
 from typing import Union
 
 import iris.cube
-=======
->>>>>>> be432c44
 from typing import Callable
 import pandas as pd
 
@@ -423,13 +420,9 @@
     labels: np.ndarray[int],
     *fields: tuple[np.ndarray],
     features: pd.DataFrame,
-<<<<<<< HEAD
-    func_dict: dict[str, tuple[Callable]] = {"ncells": np.count_nonzero},
-=======
     statistic: dict[str, Callable | tuple[Callable, dict]] = {
         "ncells": np.count_nonzero
     },
->>>>>>> be432c44
     index: None | list[int] = None,
     default: None | float = None,
     id_column: str = "feature",
@@ -450,11 +443,7 @@
     features: pd.DataFrame
         Dataframe with features or segmented features (output from feature detection or segmentation)
         can be for the specific timestep or for the whole dataset
-<<<<<<< HEAD
-    func_dict: dict[str, Callable], optional (default: {'ncells':np.count_nonzero})
-=======
     statistic: dict[str, Callable], optional (default: {'ncells':np.count_nonzero})
->>>>>>> be432c44
         Dictionary with function(s) to apply over each region as values and the name of the respective statistics as keys
         default is to just count the number of cells associated with each feature and write it to the feature dataframe
     index: None | list[int], optional (default: None)
@@ -486,83 +475,6 @@
             if np.max(index) > np.max(labels):
                 raise ValueError("Index contains values that are not in labels!")
 
-<<<<<<< HEAD
-        # set negative markers to 0 as they are unsegmented
-        labels[labels < 0] = 0
-        bins = np.cumsum(np.bincount(labels.ravel()))
-        argsorted = np.argsort(labels.ravel())
-
-        # apply each function given per func_dict for the labeled regions sorted in ascending order
-        for stats_name in func_dict.keys():
-            # initiate new column in feature dataframe if it does not already exist
-            if stats_name not in features.columns:
-                features[stats_name] = None
-                # if function is given as a tuple, take the input parameters provided
-            if type(func_dict[stats_name]) is tuple:
-                func = func_dict[stats_name][0]
-                # check that key word arguments are provided as dictionary
-                if not type(func_dict[stats_name][1]) is dict:
-                    raise TypeError(
-                        "Tuple must contain dictionary with key word arguments for function."
-                    )
-                else:
-                    kwargs = func_dict[stats_name][1]
-                    # default needs to be sequence when function output is array-like
-                    output = func(np.random.rand(1, 10), **kwargs)
-                    if hasattr(output, "__len__"):
-                        default = np.full(output.shape, default)
-                    stats = np.array(
-                        [
-                            func(
-                                *[
-                                    field.ravel()[argsorted[bins[i - 1] : bins[i]]]
-                                    for field in fields
-                                ],
-                                **kwargs,
-                            )
-                            if bins[i] > bins[i - 1]
-                            else default
-                            for i in index
-                        ]
-                    )
-            # otherwise apply function on region without any input parameter
-            else:
-                func = func_dict[stats_name]
-                # default needs to be sequence when function output is array-like
-                output = func(np.random.rand(1, 10))
-                if hasattr(output, "__len__"):
-                    default = np.full(output.shape, default)
-
-                stats = np.array(
-                    [
-                        func(
-                            *[
-                                field.ravel()[argsorted[bins[i - 1] : bins[i]]]
-                                for field in fields
-                            ]
-                        )
-                        if bins[i] > bins[i - 1]
-                        else default
-                        for i in index
-                    ]
-                )
-
-            # add results of computed statistics to feature dataframe with column name given per func_dict
-            for idx, label in enumerate(np.unique(labels[labels > 0])):
-                # test if values are scalars
-                if not hasattr(stats[idx], "__len__"):
-                    # if yes, we can just assign the value to the new column and row of the respective feature
-                    features.loc[features[id_column] == label, stats_name] = stats[idx]
-                    # if stats output is array-like it has to be added in a different way
-                else:
-                    df = pd.DataFrame({stats_name: [stats[idx]]})
-                    # get row index rather than pd.Dataframe index value since we need to use .iloc indexing
-                    row_idx = np.where(features[id_column] == label)[0]
-                    features.iloc[
-                        row_idx,
-                        features.columns.get_loc(stats_name),
-                    ] = df.apply(lambda r: tuple(r), axis=1)
-=======
         # Find which labels exist in features for output:
         index_in_features = np.isin(index, features[id_column])
 
@@ -623,7 +535,6 @@
                             row_idx,
                             features.columns.get_loc(stats_name),
                         ] = df.apply(lambda r: tuple(r), axis=1)
->>>>>>> be432c44
 
     return features
 
@@ -633,11 +544,7 @@
     segmentation_mask: xr.DataArray,
     *fields: xr.DataArray,
     features: pd.DataFrame,
-<<<<<<< HEAD
-    func_dict: dict[str, tuple[Callable]] = {"Mean": np.mean},
-=======
     statistic: dict[str, tuple[Callable]] = {"Mean": np.mean},
->>>>>>> be432c44
     index: None | list[int] = None,
     default: None | float = None,
     id_column: str = "feature",
@@ -655,11 +562,7 @@
     features: pd.DataFrame
         Dataframe with segmented features (output from feature detection or segmentation).
         Timesteps must not be exactly the same as in segmentation mask but all labels in the mask need to be present in the feature dataframe.
-<<<<<<< HEAD
-    func_dict: dict[str, Callable], optional (default: {'ncells':np.count_nonzero})
-=======
     statistic: dict[str, Callable], optional (default: {'ncells':np.count_nonzero})
->>>>>>> be432c44
         Dictionary with function(s) to apply over each region as values and the name of the respective statistics as keys
         default is to just count the number of cells associated with each feature and write it to the feature dataframe
     index: None | list[int], optional (default: None)
@@ -707,11 +610,7 @@
                 segmentation_mask_t,
                 field_t,
                 features=features,
-<<<<<<< HEAD
-                func_dict=func_dict,
-=======
                 statistic=statistic,
->>>>>>> be432c44
                 default=default,
                 index=index,
                 id_column=id_column,
