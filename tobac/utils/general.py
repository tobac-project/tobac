"""General tobac utilities

"""

import copy
import logging
<<<<<<< HEAD
from typing import Union

import iris.cube
from typing import Callable
=======
>>>>>>> 85f8f3a7
import pandas as pd

from . import internal as internal_utils
import numpy as np
import sklearn
import sklearn.neighbors
import datetime
import xarray as xr
import warnings


def add_coordinates(
    t: pd.DataFrame, variable_cube: Union[xr.DataArray, iris.cube.Cube]
) -> pd.DataFrame:
    """Add coordinates from the input cube of the feature detection
    to the trajectories/features.

    Parameters
    ----------
    t : pandas.DataFrame
        Trajectories/features from feature detection or linking step.

    variable_cube : iris.cube.Cube
        Input data used for the tracking with coordinate information
        to transfer to the resulting DataFrame. Needs to contain the
        coordinate 'time'.

    Returns
    -------
    t : pandas.DataFrame
        Trajectories with added coordinates.

    """
    if isinstance(variable_cube, iris.cube.Cube):
        return internal_utils.iris_utils.add_coordinates(t, variable_cube)
    if isinstance(variable_cube, xr.DataArray):
        return internal_utils.xr_utils.add_coordinates_to_features(t, variable_cube)
    raise ValueError(
        "add_coordinates only supports xarray.DataArray and iris.cube.Cube"
    )


def add_coordinates_3D(
    t: pd.DataFrame,
    variable_cube: Union[xr.DataArray, iris.cube.Cube],
    vertical_coord: Union[str, int] = None,
    vertical_axis: Union[int, None] = None,
    assume_coords_fixed_in_time: bool = True,
):
    """Function adding coordinates from the tracking cube to the trajectories
        for the 3D case: time, longitude&latitude, x&y dimensions, and altitude

    Parameters
    ----------
    t:             pandas DataFrame
                   trajectories/features
    variable_cube: iris.cube.Cube
        Cube (usually the one you are tracking on) at least conaining the dimension of 'time'.
        Typically, 'longitude','latitude','x_projection_coordinate','y_projection_coordinate',
        and 'altitude' (if 3D) are the coordinates that we expect, although this function
        will happily interpolate along any dimension coordinates you give.
    vertical_coord: str or int
        Name or axis number of the vertical coordinate. If None, tries to auto-detect.
        If it is a string, it looks for the coordinate or the dimension name corresponding
        to the string. If it is an int, it assumes that it is the vertical axis.
        Note that if you only have a 2D or 3D coordinate for altitude, you must
        pass in an int.
    vertical_axis: int or None
        Axis number of the vertical.
    assume_coords_fixed_in_time: bool
        If true, it assumes that the coordinates are fixed in time, even if the
        coordinates say they vary in time. This is, by default, True, to preserve
        legacy functionality. If False, it assumes that if a coordinate says
        it varies in time, it takes the coordinate at its word.

    Returns
    -------
    pandas DataFrame
                   trajectories with added coordinates
    """
    if isinstance(variable_cube, iris.cube.Cube):
        return internal_utils.iris_utils.add_coordinates_3D(
            t, variable_cube, vertical_coord, vertical_axis, assume_coords_fixed_in_time
        )
    if isinstance(variable_cube, xr.DataArray):
        return internal_utils.xr_utils.add_coordinates_to_features(
            t,
            variable_cube,
            vertical_coord=vertical_coord,
            vertical_axis=vertical_axis,
            assume_coords_fixed_in_time=assume_coords_fixed_in_time,
        )
    raise ValueError(
        "add_coordinates_3D only supports xarray.DataArray and iris.cube.Cube"
    )


def get_bounding_box(x, buffer=1):
    """Finds the bounding box of a ndarray, i.e. the smallest
    bounding rectangle for nonzero values as explained here:
    https://stackoverflow.com/questions/31400769/bounding-box-of-numpy-array
    Parameters
    ----------
    x : numpy.ndarray
        Array for which the bounding box is to be determined.
    buffer : int, optional
        Number to set a buffer between the nonzero values and
        the edges of the box. Default is 1.
    Returns
    -------
    bbox : list
        Dimensionwise list of the indices representing the edges
        of the bounding box.
    """

    from numpy import delete, arange, diff, nonzero, array

    mask = x == 0

    bbox = []
    all_axis = arange(x.ndim)
    # loop over dimensions
    for kdim in all_axis:
        nk_dim = delete(all_axis, kdim)
        mask_i = mask.all(axis=tuple(nk_dim))
        dmask_i = diff(mask_i)
        idx_i = nonzero(dmask_i)[0]
        # for case where there is no value in idx_i
        if len(idx_i) == 0:
            idx_i = array([0, x.shape[kdim] - 1])
        # for case where there is only one value in idx_i
        elif len(idx_i) == 1:
            idx_i = array([idx_i, idx_i])
        # make sure there is two values in idx_i
        elif len(idx_i) > 2:
            idx_i = array([idx_i[0], idx_i[-1]])
        # caluclate min and max values for idx_i and append them to list
        idx_min = max(0, idx_i[0] + 1 - buffer)
        idx_max = min(x.shape[kdim] - 1, idx_i[1] + 1 + buffer)
        bbox.append([idx_min, idx_max])
    return bbox


def get_spacings(field_in, grid_spacing=None, time_spacing=None):
    """Determine spatial and temporal grid spacing of the
    input data.

    Parameters
    ----------
    field_in : iris.cube.Cube
        Input field where to get spacings.

    grid_spacing : float, optional
        Manually sets the grid spacing if specified.
        Default is None.

    time_spacing : float, optional
        Manually sets the time spacing if specified.
        Default is None.

    Returns
    -------
    dxy : float
        Grid spacing in metres.

    dt : float
        Time resolution in seconds.

    Raises
    ------
    ValueError
        If input_cube does not contain projection_x_coord and
        projection_y_coord or keyword argument grid_spacing.

    """

    from copy import deepcopy

    # set horizontal grid spacing of input data
    # If cartesian x and y corrdinates are present, use these to determine dxy (vertical grid spacing used to transfer pixel distances to real distances):
    coord_names = [coord.name() for coord in field_in.coords()]

    if (
        "projection_x_coordinate" in coord_names
        and "projection_y_coordinate" in coord_names
    ) and (grid_spacing is None):
        x_coord = deepcopy(field_in.coord("projection_x_coordinate"))
        x_coord.convert_units("metre")
        dx = np.diff(field_in.coord("projection_y_coordinate")[0:2].points)[0]
        y_coord = deepcopy(field_in.coord("projection_y_coordinate"))
        y_coord.convert_units("metre")
        dy = np.diff(field_in.coord("projection_y_coordinate")[0:2].points)[0]
        dxy = 0.5 * (dx + dy)
    elif grid_spacing is not None:
        dxy = grid_spacing
    else:
        raise ValueError(
            "no information about grid spacing, need either input cube with projection_x_coord and projection_y_coord or keyword argument grid_spacing"
        )

    # set horizontal grid spacing of input data
    if time_spacing is None:
        # get time resolution of input data from first to steps of input cube:
        time_coord = field_in.coord("time")
        dt = (
            time_coord.units.num2date(time_coord.points[1])
            - time_coord.units.num2date(time_coord.points[0])
        ).seconds
    elif time_spacing is not None:
        # use value of time_spacing for dt:
        dt = time_spacing
    return dxy, dt


def spectral_filtering(
    dxy, field_in, lambda_min, lambda_max, return_transfer_function=False
):
    """This function creates and applies a 2D transfer function that
    can be used as a bandpass filter to remove certain wavelengths
    of an atmospheric input field (e.g. vorticity, IVT, etc).

    Parameters:
    -----------
    dxy : float
        Grid spacing in m.

    field_in: numpy.array
        2D field with input data.

    lambda_min: float
        Minimum wavelength in m.

    lambda_max: float
        Maximum wavelength in m.

    return_transfer_function: boolean, optional
        default: False. If set to True, then the 2D transfer function and
        the corresponding wavelengths are returned.

    Returns:
    --------
    filtered_field: numpy.array
        Spectrally filtered 2D field of data (with same shape as input data).

    transfer_function: tuple
        Two 2D fields, where the first one corresponds to the wavelengths
        in the spectral space of the domain and the second one to the 2D
        transfer function of the bandpass filter. Only returned, if
        return_transfer_function is True.
    """

    from scipy import signal
    from scipy import fft

    # check if valid value for dxy is given
    if dxy <= 0:
        raise ValueError(
            "Invalid value for dxy. Please provide the grid spacing in meter."
        )

    # get number of grid cells in x and y direction
    Ni = field_in.shape[-2]
    Nj = field_in.shape[-1]
    # wavenumber space
    m, n = np.meshgrid(np.arange(Ni), np.arange(Nj), indexing="ij")

    # if domain is squared:
    if Ni == Nj:
        wavenumber = np.sqrt(m**2 + n**2)
        lambda_mn = (2 * Ni * (dxy)) / wavenumber
    else:
        # if domain is a rectangle:
        # alpha is the normalized wavenumber in wavenumber space
        alpha = np.sqrt(m**2 / Ni**2 + n**2 / Nj**2)
        # compute wavelengths for target grid in m
        lambda_mn = 2 * dxy / alpha

    ############### create a 2D bandpass filter (butterworth) #######################
    b, a = signal.iirfilter(
        2,
        [1 / lambda_max, 1 / lambda_min],
        btype="band",
        ftype="butter",
        fs=1 / dxy,
        output="ba",
    )
    w, h = signal.freqz(b, a, 1 / lambda_mn.flatten(), fs=1 / dxy)
    transfer_function = np.reshape(abs(h), lambda_mn.shape)

    # 2-dimensional discrete cosine transformation to convert data to spectral space
    spectral = fft.dctn(field_in.data)
    # multiplication of spectral coefficients with transfer function
    filtered = spectral * transfer_function
    # inverse discrete cosine transformation to go back from spectral to original space
    filtered_field = fft.idctn(filtered)

    if return_transfer_function is True:
        return (lambda_mn, transfer_function), filtered_field
    else:
        return filtered_field


def combine_tobac_feats(list_of_feats, preserve_old_feat_nums=None):
    """WARNING: This function has been deprecated and will be removed in a future
    release, please use 'combine_feature_dataframes' instead

    Function to combine a list of tobac feature detection dataframes
    into one combined dataframe that can be used for tracking
    or segmentation.
    Parameters
    ----------
    list_of_feats: array-like of Pandas DataFrames
        A list of dataframes (generated, for example, by
        running feature detection on multiple nodes).
    preserve_old_feat_nums: str or None
        The column name to preserve old feature numbers in. If None, these
        old numbers will be deleted. Users may want to enable this feature
        if they have run segmentation with the separate dataframes and
        therefore old feature numbers.
    Returns
    -------
    pd.DataFrame
        One combined DataFrame."""
    import warnings

    warnings.warn(
        "This function has been deprecated and will be removed in a future release, please use 'combine_feature_dataframes' instead",
        DeprecationWarning,
    )

    return combine_feature_dataframes(
        list_of_feats, old_feature_column_name=preserve_old_feat_nums
    )


def combine_feature_dataframes(
    feature_df_list,
    renumber_features=True,
    old_feature_column_name=None,
    sort_features_by=None,
):
    """Function to combine a list of tobac feature detection dataframes
    into one combined dataframe that can be used for tracking
    or segmentation.
    Parameters
    ----------
    feature_df_list: array-like of Pandas DataFrames
        A list of dataframes (generated, for example, by
        running feature detection on multiple nodes).
    renumber_features: bool, optional (default: True)
        If true, features are renumber with contiguous integers. If false, the
        old feature numbers will be retained, but an exception will be raised if
        there are any non-unique feature numbers. If you have non-unique feature
        numbers and want to preserve them, use the old_feature_column_name to
        save the old feature numbers to under a different column name.
    old_feature_column_name: str or None, optional (default: None)
        The column name to preserve old feature numbers in. If None, these
        old numbers will be deleted. Users may want to enable this feature
        if they have run segmentation with the separate dataframes and
        therefore old feature numbers.
    sort_features_by: list, str or None, optional (default: None)
        The sorting order to pass to Dataframe.sort_values for the merged
        dataframe. If None, will default to ["frame", "idx"] if
        renumber_features is True, or "feature" if renumber_features is False.

    Returns
    -------
    pd.DataFrame
        One combined DataFrame.
    """
    import pandas as pd

    # first, let's just combine these.
    combined_df = pd.concat(feature_df_list)

    if not renumber_features and np.any(
        np.bincount(combined_df["feature"] + np.nanmin(combined_df["feature"])) > 1
    ):
        error = ValueError(
            "Non-unique feature values detected. Combining feature dataframes with original feature numbers cannot be performed because duplicate feature numbers exist, please use 'renumber_features=True'. If you would like to preserve the original feature numbers, please use the 'old_feature_column_name' keyword to define a new column for these values in the returned dataframe"
        )
        # error.add_note(
        #     "Combining feature dataframes with original feature numbers cannot be performed because duplicate feature numbers exist, please use 'renumber_features=True'"
        # )
        # error.add_note(
        #     "If you would like to preserve the original feature numbers, please use the 'old_feature_column_name' keyword to define a new column for these values in the returned dataframe"
        # )
        raise error

    if sort_features_by is None:
        if renumber_features:
            sort_features_by = ["frame", "idx"]
        else:
            sort_features_by = "feature"
    # # Then, sort by time first, then by feature number
    # combined_df = combined_df.sort_values(["time", "feature"])
    # Save the old feature numbers if requested.
    if old_feature_column_name is not None:
        combined_df[old_feature_column_name] = combined_df["feature"]
    # count_per_time = combined_feats.groupby('time')['index'].count()
    combined_df["frame"] = combined_df["time"].rank(method="dense").astype(int) - 1
    combined_sorted = combined_df.sort_values(sort_features_by, ignore_index=True)
    if renumber_features:
        combined_sorted["feature"] = np.arange(1, len(combined_sorted) + 1)
    combined_sorted = combined_sorted.reset_index(drop=True)
    return combined_sorted


@internal_utils.irispandas_to_xarray
def transform_feature_points(
    features,
    new_dataset,
    latitude_name=None,
    longitude_name=None,
    altitude_name=None,
    max_time_away=None,
    max_space_away=None,
    max_vspace_away=None,
    warn_dropped_features=True,
):
    """Function to transform input feature dataset horizontal grid points to a different grid.
    The typical use case for this function is to transform detected features to perform
    segmentation on a different grid.

    The existing feature dataset must have some latitude/longitude coordinates associated
    with each feature, and the new_dataset must have latitude/longitude available with
    the same name. Note that due to xarray/iris incompatibilities, we suggest that the
    input coordinates match the standard_name from Iris.

    Parameters
    ----------
    features: pd.DataFrame
        Input feature dataframe
    new_dataset: iris.cube.Cube or xarray
        The dataset to transform the
    latitude_name: str
        The name of the latitude coordinate. If None, tries to auto-detect.
    longitude_name: str
        The name of the longitude coordinate. If None, tries to auto-detect.
    altitude_name: str
        The name of the altitude coordinate. If None, tries to auto-detect.
    max_time_away: datetime.timedelta
        The maximum time delta to associate feature points away from.
    max_space_away: float
        The maximum horizontal distance (in meters) to transform features to.
    max_vspace_away: float
        The maximum vertical distance (in meters) to transform features to.
    warn_dropped_features: bool
        Whether or not to print a warning message if one of the max_* options is
        going to result in features that are dropped.
    Returns
    -------
    transformed_features: pd.DataFrame
        A new feature dataframe, with the coordinates transformed to
        the new grid, suitable for use in segmentation

    """
    from .. import analysis as tb_analysis

    RADIUS_EARTH_M = 6371000
    is_3D = "vdim" in features
    if is_3D:
        vert_coord = internal_utils.find_vertical_axis_from_coord(
            new_dataset, altitude_name
        )

    lat_coord, lon_coord = internal_utils.detect_latlon_coord_name(
        new_dataset, latitude_name=latitude_name, longitude_name=longitude_name
    )

    if lat_coord not in features or lon_coord not in features:
        raise ValueError("Cannot find latitude and/or longitude coordinate")

    lat_vals_new = new_dataset[lat_coord].values
    lon_vals_new = new_dataset[lon_coord].values

    if len(lat_vals_new.shape) != len(lon_vals_new.shape):
        raise ValueError(
            "Cannot work with lat/lon coordinates of unequal dimensionality"
        )

    # the lat/lons must be a 2D grid, so if they aren't, make them one.
    if len(lat_vals_new.shape) == 1:
        lon_vals_new, lat_vals_new = np.meshgrid(lon_vals_new, lat_vals_new)

    # we have to convert to radians because scikit-learn's haversine
    # requires that the input be in radians.
    flat_lats = np.deg2rad(lat_vals_new.ravel())
    flat_lons = np.deg2rad(lon_vals_new.ravel())

    # we have to drop NaN values.
    either_nan = np.logical_or(np.isnan(flat_lats), np.isnan(flat_lons))
    # we need to remember where these values are in the array so that we can
    # appropriately unravel them.
    loc_arr_trimmed = np.where(np.logical_not(either_nan))[0]
    flat_lats_nona = flat_lats[~either_nan]
    flat_lons_nona = flat_lons[~either_nan]
    ll_tree = sklearn.neighbors.BallTree(
        np.array([flat_lats_nona, flat_lons_nona]).T, metric="haversine"
    )

    ret_features = copy.deepcopy(features)

    # there is almost certainly room for speedup in here.
    rad_lats = np.deg2rad(features[lat_coord])
    rad_lons = np.deg2rad(features[lon_coord])
    dists, closest_pts = ll_tree.query(np.column_stack((rad_lats, rad_lons)))
    unraveled_h1, unraveled_h2 = np.unravel_index(
        loc_arr_trimmed[closest_pts[:, 0]], np.shape(lat_vals_new)
    )

    ret_features["hdim_1"] = ("index", unraveled_h1)
    ret_features["hdim_2"] = ("index", unraveled_h2)

    # now interpolate vertical, if available.
    if is_3D and max_space_away is not None and max_vspace_away is not None:
        alt_tree = sklearn.neighbors.BallTree(
            new_dataset[vert_coord].values[:, np.newaxis]
        )
        alt_dists, closest_alt_pts = alt_tree.query(
            features[vert_coord].values[:, np.newaxis]
        )
        ret_features["vdim"] = ("index", closest_alt_pts[:, 0])

        dist_cond = xr.DataArray(
            np.logical_or(
                (dists[:, 0] * RADIUS_EARTH_M) < max_space_away,
                alt_dists[:, 0] < max_vspace_away,
            ),
            dims="index",
        )
    elif max_space_away is not None:
        dist_cond = xr.DataArray(
            (dists[:, 0] * RADIUS_EARTH_M) < max_space_away, dims="index"
        )

    if max_space_away is not None or max_vspace_away is not None:
        ret_features = ret_features.where(dist_cond, drop=True)

    # force times to match, where appropriate.
    if "time" in new_dataset.coords and max_time_away is not None:
        # this is necessary due to the iris/xarray/pandas weirdness that we have.
        old_feat_times = ret_features["time"].astype("datetime64[s]")
        new_dataset_times = new_dataset["time"].astype("datetime64[s]")
        closest_times = np.min(np.abs(old_feat_times - new_dataset_times), axis=1)
        closest_time_locs = np.abs(old_feat_times - new_dataset_times).argmin(axis=1)
        # force to seconds to deal with iris not accepting ms
        ret_features["time"] = new_dataset["time"][closest_time_locs].astype(
            "datetime64[s]"
        )
        ret_features = ret_features.where(
            closest_times < np.timedelta64(max_time_away), drop=True
        )

    if warn_dropped_features:
        returned_features = ret_features["feature"]
        all_features = features["feature"]
        removed_features = np.delete(
            all_features, np.where(np.any(all_features == returned_features))
        )
        warnings.warn(
            "Dropping feature numbers: " + str(removed_features.values), UserWarning
        )

    # make sure that feature points are converted back to int64
    ret_features["feature"] = ret_features.feature.astype(int)

    return ret_features


def standardize_track_dataset(TrackedFeatures, Mask, Projection=None):
    """
    CAUTION: this function is experimental. No data structures output are guaranteed to be supported in future versions of tobac.
    Combine a feature mask with the feature data table into a common dataset.
    returned by tobac.segmentation
    with the TrackedFeatures dataset returned by tobac.linking_trackpy.
    Also rename the variables to be more descriptive and comply with cf-tree.
    Convert the default cell parent ID  to an integer table.
    Add a cell dimension to reflect
    Projection is an xarray DataArray
    TODO: Add metadata attributes
    Parameters
    ----------
    TrackedFeatures : xarray.core.dataset.Dataset
        xarray dataset of tobac Track information, the xarray dataset returned by tobac.tracking.linking_trackpy
    Mask: xarray.core.dataset.Dataset
        xarray dataset of tobac segmentation mask information, the xarray dataset returned
        by tobac.segmentation.segmentation
    Projection : xarray.core.dataarray.DataArray, default = None
        array.DataArray of the original input dataset (gridded nexrad data for example).
        If using gridded nexrad data, this can be input as: data['ProjectionCoordinateSystem']
        An example of the type of information in the dataarray includes the following attributes:
        latitude_of_projection_origin :29.471900939941406
        longitude_of_projection_origin :-95.0787353515625
        _CoordinateTransformType :Projection
        _CoordinateAxes :x y z time
        _CoordinateAxesTypes :GeoX GeoY Height Time
        grid_mapping_name :azimuthal_equidistant
        semi_major_axis :6370997.0
        inverse_flattening :298.25
        longitude_of_prime_meridian :0.0
        false_easting :0.0
        false_northing :0.0
    Returns
    -------
    ds : xarray.core.dataset.Dataset
        xarray dataset of merged Track and Segmentation Mask datasets with renamed variables.
    """
    import xarray as xr

    feature_standard_names = {
        # new variable name, and long description for the NetCDF attribute
        "frame": (
            "feature_time_index",
            "positional index of the feature along the time dimension of the mask, from 0 to N-1",
        ),
        "hdim_1": (
            "feature_hdim1_coordinate",
            "position of the feature along the first horizontal dimension in grid point space; a north-south coordinate for dim order (time, y, x)."
            "The numbering is consistent with positional indexing of the coordinate, but can be"
            "fractional, to account for a centroid not aligned to the grid.",
        ),
        "hdim_2": (
            "feature_hdim2_coordinate",
            "position of the feature along the second horizontal dimension in grid point space; an east-west coordinate for dim order (time, y, x)"
            "The numbering is consistent with positional indexing of the coordinate, but can be"
            "fractional, to account for a centroid not aligned to the grid.",
        ),
        "idx": ("feature_id_this_frame",),
        "num": (
            "feature_grid_cell_count",
            "Number of grid points that are within the threshold of this feature",
        ),
        "threshold_value": (
            "feature_threshold_max",
            "Feature number within that frame; starts at 1, increments by 1 to the number of features for each frame, and resets to 1 when the frame increments",
        ),
        "feature": (
            "feature",
            "Unique number of the feature; starts from 1 and increments by 1 to the number of features",
        ),
        "time": (
            "feature_time",
            "time of the feature, consistent with feature_time_index",
        ),
        "timestr": (
            "feature_time_str",
            "String representation of the feature time, YYYY-MM-DD HH:MM:SS",
        ),
        "projection_y_coordinate": (
            "feature_projection_y_coordinate",
            "y position of the feature in the projection given by ProjectionCoordinateSystem",
        ),
        "projection_x_coordinate": (
            "feature_projection_x_coordinate",
            "x position of the feature in the projection given by ProjectionCoordinateSystem",
        ),
        "lat": ("feature_latitude", "latitude of the feature"),
        "lon": ("feature_longitude", "longitude of the feature"),
        "ncells": (
            "feature_ncells",
            "number of grid cells for this feature (meaning uncertain)",
        ),
        "areas": ("feature_area",),
        "isolated": ("feature_isolation_flag",),
        "num_objects": ("number_of_feature_neighbors",),
        "cell": ("feature_parent_cell_id",),
        "time_cell": ("feature_parent_cell_elapsed_time",),
        "segmentation_mask": ("2d segmentation mask",),
    }
    new_feature_var_names = {
        k: feature_standard_names[k][0]
        for k in feature_standard_names.keys()
        if k in TrackedFeatures.variables.keys()
    }

    #     TrackedFeatures = TrackedFeatures.drop(["cell_parent_track_id"])
    # Combine Track and Mask variables. Use the 'feature' variable as the coordinate variable instead of
    # the 'index' variable and call the dimension 'feature'
    ds = xr.merge(
        [
            TrackedFeatures.swap_dims({"index": "feature"})
            .drop("index")
            .rename_vars(new_feature_var_names),
            Mask,
        ]
    )

    # Add the projection data back in
    if Projection is not None:
        ds["ProjectionCoordinateSystem"] = Projection

    return ds<|MERGE_RESOLUTION|>--- conflicted
+++ resolved
@@ -4,14 +4,9 @@
 
 import copy
 import logging
-<<<<<<< HEAD
-from typing import Union
-
+from typing import Callable, Union
+import pandas as pd
 import iris.cube
-from typing import Callable
-=======
->>>>>>> 85f8f3a7
-import pandas as pd
 
 from . import internal as internal_utils
 import numpy as np
