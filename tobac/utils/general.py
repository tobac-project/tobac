"""General tobac utilities

"""

import copy
import logging
<<<<<<< HEAD
from typing import Union

=======
>>>>>>> 2e4c9d06
import pandas as pd
import skimage

from . import internal as internal_utils
import numpy as np
import sklearn
import sklearn.neighbors
import datetime
import xarray as xr
import warnings


def add_coordinates(t, variable_cube):
    """Add coordinates from the input cube of the feature detection
    to the trajectories/features.

    Parameters
    ----------
    t : pandas.DataFrame
        Trajectories/features from feature detection or linking step.

    variable_cube : iris.cube.Cube
        Input data used for the tracking with coordinate information
        to transfer to the resulting DataFrame. Needs to contain the
        coordinate 'time'.

    Returns
    -------
    t : pandas.DataFrame
        Trajectories with added coordinates.

    """

    from scipy.interpolate import interp1d, interpn

    logging.debug("start adding coordinates from cube")

    # pull time as datetime object and timestr from input data and add it to DataFrame:
    t["time"] = None
    t["timestr"] = None

    logging.debug("adding time coordinate")

    time_in = variable_cube.coord("time")
    time_in_datetime = time_in.units.num2date(time_in.points)

    t["time"] = time_in_datetime[t["frame"]]
    t["timestr"] = [
        x.strftime("%Y-%m-%d %H:%M:%S") for x in time_in_datetime[t["frame"]]
    ]

    # Get list of all coordinates in input cube except for time (already treated):
    coord_names = [coord.name() for coord in variable_cube.coords()]
    coord_names.remove("time")

    logging.debug("time coordinate added")

    # chose right dimension for horizontal axis based on time dimension:
    ndim_time = variable_cube.coord_dims("time")[0]
    if ndim_time == 0:
        hdim_1 = 1
        hdim_2 = 2
    elif ndim_time == 1:
        hdim_1 = 0
        hdim_2 = 2
    elif ndim_time == 2:
        hdim_1 = 0
        hdim_2 = 1

    # create vectors to use to interpolate from pixels to coordinates
    dimvec_1 = np.arange(variable_cube.shape[hdim_1])
    dimvec_2 = np.arange(variable_cube.shape[hdim_2])

    # loop over coordinates in input data:
    for coord in coord_names:
        logging.debug("adding coord: " + coord)
        # interpolate 2D coordinates:
        if variable_cube.coord(coord).ndim == 1:
            if variable_cube.coord_dims(coord) == (hdim_1,):
                f = interp1d(
                    dimvec_1,
                    variable_cube.coord(coord).points,
                    fill_value="extrapolate",
                )
                coordinate_points = f(t["hdim_1"])

            if variable_cube.coord_dims(coord) == (hdim_2,):
                f = interp1d(
                    dimvec_2,
                    variable_cube.coord(coord).points,
                    fill_value="extrapolate",
                )
                coordinate_points = f(t["hdim_2"])

        # interpolate 2D coordinates:
        elif variable_cube.coord(coord).ndim == 2:
            if variable_cube.coord_dims(coord) == (hdim_1, hdim_2):
                points = (dimvec_1, dimvec_2)
                values = variable_cube.coord(coord).points
                xi = np.column_stack((t["hdim_1"], t["hdim_2"]))
                coordinate_points = interpn(points, values, xi)

            if variable_cube.coord_dims(coord) == (hdim_2, hdim_1):
                points = (dimvec_2, dimvec_1)
                values = variable_cube.coord(coord).points
                xi = np.column_stack((t["hdim_2"], t["hdim_1"]))
                coordinate_points = interpn(points, values, xi)

        # interpolate 3D coordinates:
        # mainly workaround for wrf latitude and longitude (to be fixed in future)

        elif variable_cube.coord(coord).ndim == 3:
            if variable_cube.coord_dims(coord) == (ndim_time, hdim_1, hdim_2):
                points = (dimvec_1, dimvec_2)
                values = variable_cube[0, :, :].coord(coord).points
                xi = np.column_stack((t["hdim_1"], t["hdim_2"]))
                coordinate_points = interpn(points, values, xi)

            if variable_cube.coord_dims(coord) == (ndim_time, hdim_2, hdim_1):
                points = (dimvec_2, dimvec_1)
                values = variable_cube[0, :, :].coord(coord).points
                xi = np.column_stack((t["hdim_2"], t["hdim_1"]))
                coordinate_points = interpn(points, values, xi)

            if variable_cube.coord_dims(coord) == (hdim_1, ndim_time, hdim_2):
                points = (dimvec_1, dimvec_2)
                values = variable_cube[:, 0, :].coord(coord).points
                xi = np.column_stack((t["hdim_1"], t["hdim_2"]))
                coordinate_points = interpn(points, values, xi)

            if variable_cube.coord_dims(coord) == (hdim_1, hdim_2, ndim_time):
                points = (dimvec_1, dimvec_2)
                values = variable_cube[:, :, 0].coord(coord).points
                xi = np.column_stack((t["hdim_1"], t["hdim_2"]))
                coordinate_points = interpn(points, values, xi)

            if variable_cube.coord_dims(coord) == (hdim_2, ndim_time, hdim_1):
                points = (dimvec_2, dimvec_1)
                values = variable_cube[:, 0, :].coord(coord).points
                xi = np.column_stack((t["hdim_2"], t["hdim_1"]))
                coordinate_points = interpn(points, values, xi)

            if variable_cube.coord_dims(coord) == (hdim_2, hdim_1, ndim_time):
                points = (dimvec_2, dimvec_1)
                values = variable_cube[:, :, 0].coord(coord).points
                xi = np.column_stack((t["hdim_2"], t["hdim_1"]))
                coordinate_points = interpn(points, values, xi)

        # write resulting array or list into DataFrame:
        t[coord] = coordinate_points

        logging.debug("added coord: " + coord)
    return t


def add_coordinates_3D(
    t,
    variable_cube,
    vertical_coord=None,
    vertical_axis=None,
    assume_coords_fixed_in_time=True,
):
    """Function adding coordinates from the tracking cube to the trajectories
        for the 3D case: time, longitude&latitude, x&y dimensions, and altitude

    Parameters
    ----------
    t:             pandas DataFrame
                   trajectories/features
    variable_cube: iris.cube.Cube
        Cube (usually the one you are tracking on) at least conaining the dimension of 'time'.
        Typically, 'longitude','latitude','x_projection_coordinate','y_projection_coordinate',
        and 'altitude' (if 3D) are the coordinates that we expect, although this function
        will happily interpolate along any dimension coordinates you give.
    vertical_coord: str or int
        Name or axis number of the vertical coordinate. If None, tries to auto-detect.
        If it is a string, it looks for the coordinate or the dimension name corresponding
        to the string. If it is an int, it assumes that it is the vertical axis.
        Note that if you only have a 2D or 3D coordinate for altitude, you must
        pass in an int.
    vertical_axis: int or None
        Axis number of the vertical.
    assume_coords_fixed_in_time: bool
        If true, it assumes that the coordinates are fixed in time, even if the
        coordinates say they vary in time. This is, by default, True, to preserve
        legacy functionality. If False, it assumes that if a coordinate says
        it varies in time, it takes the coordinate at its word.

    Returns
    -------
    pandas DataFrame
                   trajectories with added coordinates
    """
    from scipy.interpolate import interp2d, interp1d, interpn

    logging.debug("start adding coordinates from cube")

    # pull time as datetime object and timestr from input data and add it to DataFrame:
    t["time"] = None
    t["timestr"] = None

    logging.debug("adding time coordinate")

    time_in = variable_cube.coord("time")
    time_in_datetime = time_in.units.num2date(time_in.points)

    t["time"] = time_in_datetime[t["frame"]]
    t["timestr"] = [
        x.strftime("%Y-%m-%d %H:%M:%S") for x in time_in_datetime[t["frame"]]
    ]

    # Get list of all coordinates in input cube except for time (already treated):
    coord_names = [coord.name() for coord in variable_cube.coords()]
    coord_names.remove("time")

    logging.debug("time coordinate added")

    # chose right dimension for horizontal and vertical axes based on time dimension:
    ndim_time = variable_cube.coord_dims("time")[0]

    if type(vertical_coord) is int:
        ndim_vertical = vertical_coord
        vertical_axis = None
    else:
        vertical_axis = internal_utils.find_vertical_axis_from_coord(
            variable_cube, vertical_coord=vertical_coord
        )

    if vertical_axis is not None:
        ndim_vertical = internal_utils.find_axis_from_coord(
            variable_cube, vertical_axis
        )
        if ndim_vertical is None:
            raise ValueError("Vertical Coordinate not found")

    # We need to figure out the axis number of hdim_1 and hdim_2.
    ndim_hdim_1, ndim_hdim_2 = internal_utils.find_hdim_axes_3D(
        variable_cube, vertical_axis=ndim_vertical
    )

    if ndim_hdim_1 is None or ndim_hdim_2 is None:
        raise ValueError("Could not find hdim coordinates.")

    # create vectors to use to interpolate from pixels to coordinates
    dimvec_1 = np.arange(variable_cube.shape[ndim_vertical])
    dimvec_2 = np.arange(variable_cube.shape[ndim_hdim_1])
    dimvec_3 = np.arange(variable_cube.shape[ndim_hdim_2])
    dimvec_time = np.arange(variable_cube.shape[ndim_time])

    coord_to_ax = {
        ndim_vertical: (dimvec_1, "vdim"),
        ndim_time: (dimvec_time, "time"),
        ndim_hdim_1: (dimvec_2, "hdim_1"),
        ndim_hdim_2: (dimvec_3, "hdim_2"),
    }

    # loop over coordinates in input data:
    for coord in coord_names:
        logging.debug("adding coord: " + coord)
        # interpolate 1D coordinates:
        var_coord = variable_cube.coord(coord)
        if var_coord.ndim == 1:
            curr_dim = coord_to_ax[variable_cube.coord_dims(coord)[0]]
            f = interp1d(curr_dim[0], var_coord.points, fill_value="extrapolate")
            coordinate_points = f(t[curr_dim[1]])

        # interpolate 2D coordinates
        elif var_coord.ndim == 2:
            first_dim = coord_to_ax[variable_cube.coord_dims(coord)[1]]
            second_dim = coord_to_ax[variable_cube.coord_dims(coord)[0]]
            points = (second_dim[0], first_dim[0])
            values = var_coord.points
            xi = np.column_stack((t[second_dim[1]], t[first_dim[1]]))
            coordinate_points = interpn(points, values, xi)

        # Deal with the special case where the coordinate is 3D but
        # one of the dimensions is time and we assume the coordinates
        # don't vary in time.
        elif (
            var_coord.ndim == 3
            and ndim_time in variable_cube.coord_dims(coord)
            and assume_coords_fixed_in_time
        ):
            time_pos = variable_cube.coord_dims(coord).index(ndim_time)
            hdim1_pos = 0 if time_pos != 0 else 1
            hdim2_pos = 1 if time_pos == 2 else 2
            first_dim = coord_to_ax[variable_cube.coord_dims(coord)[hdim2_pos]]
            second_dim = coord_to_ax[variable_cube.coord_dims(coord)[hdim1_pos]]
            points = (second_dim[0], first_dim[0])
            values = var_coord.points
            xi = np.column_stack((t[second_dim[1]], t[first_dim[1]]))
            coordinate_points = interpn(points, values, xi)

        # interpolate 3D coordinates:
        elif var_coord.ndim == 3:
            first_dim = coord_to_ax[variable_cube.coord_dims(coord)[0]]
            second_dim = coord_to_ax[variable_cube.coord_dims(coord)[1]]
            third_dim = coord_to_ax[variable_cube.coord_dims(coord)[2]]
            coordinate_points = interpn(
                [first_dim[0], second_dim[0], third_dim[0]],
                var_coord.points,
                [
                    [a, b, c]
                    for a, b, c in zip(
                        t[first_dim[1]], t[second_dim[1]], t[third_dim[1]]
                    )
                ],
            )
            # coordinate_points=[f(a,b) for a,b in zip(t[first_dim[1]],t[second_dim[1]])]

        # write resulting array or list into DataFrame:
        t[coord] = coordinate_points

        logging.debug("added coord: " + coord)
    return t


def get_bounding_box(x, buffer=1):
    """Finds the bounding box of a ndarray, i.e. the smallest
    bounding rectangle for nonzero values as explained here:
    https://stackoverflow.com/questions/31400769/bounding-box-of-numpy-array
    Parameters
    ----------
    x : numpy.ndarray
        Array for which the bounding box is to be determined.
    buffer : int, optional
        Number to set a buffer between the nonzero values and
        the edges of the box. Default is 1.
    Returns
    -------
    bbox : list
        Dimensionwise list of the indices representing the edges
        of the bounding box.
    """

    from numpy import delete, arange, diff, nonzero, array

    mask = x == 0

    bbox = []
    all_axis = arange(x.ndim)
    # loop over dimensions
    for kdim in all_axis:
        nk_dim = delete(all_axis, kdim)
        mask_i = mask.all(axis=tuple(nk_dim))
        dmask_i = diff(mask_i)
        idx_i = nonzero(dmask_i)[0]
        # for case where there is no value in idx_i
        if len(idx_i) == 0:
            idx_i = array([0, x.shape[kdim] - 1])
        # for case where there is only one value in idx_i
        elif len(idx_i) == 1:
            idx_i = array([idx_i, idx_i])
        # make sure there is two values in idx_i
        elif len(idx_i) > 2:
            idx_i = array([idx_i[0], idx_i[-1]])
        # caluclate min and max values for idx_i and append them to list
        idx_min = max(0, idx_i[0] + 1 - buffer)
        idx_max = min(x.shape[kdim] - 1, idx_i[1] + 1 + buffer)
        bbox.append([idx_min, idx_max])
    return bbox


def get_spacings(field_in, grid_spacing=None, time_spacing=None):
    """Determine spatial and temporal grid spacing of the
    input data.

    Parameters
    ----------
    field_in : iris.cube.Cube
        Input field where to get spacings.

    grid_spacing : float, optional
        Manually sets the grid spacing if specified.
        Default is None.

    time_spacing : float, optional
        Manually sets the time spacing if specified.
        Default is None.

    Returns
    -------
    dxy : float
        Grid spacing in metres.

    dt : float
        Time resolution in seconds.

    Raises
    ------
    ValueError
        If input_cube does not contain projection_x_coord and
        projection_y_coord or keyword argument grid_spacing.

    """

    from copy import deepcopy

    # set horizontal grid spacing of input data
    # If cartesian x and y corrdinates are present, use these to determine dxy (vertical grid spacing used to transfer pixel distances to real distances):
    coord_names = [coord.name() for coord in field_in.coords()]

    if (
        "projection_x_coordinate" in coord_names
        and "projection_y_coordinate" in coord_names
    ) and (grid_spacing is None):
        x_coord = deepcopy(field_in.coord("projection_x_coordinate"))
        x_coord.convert_units("metre")
        dx = np.diff(field_in.coord("projection_y_coordinate")[0:2].points)[0]
        y_coord = deepcopy(field_in.coord("projection_y_coordinate"))
        y_coord.convert_units("metre")
        dy = np.diff(field_in.coord("projection_y_coordinate")[0:2].points)[0]
        dxy = 0.5 * (dx + dy)
    elif grid_spacing is not None:
        dxy = grid_spacing
    else:
        raise ValueError(
            "no information about grid spacing, need either input cube with projection_x_coord and projection_y_coord or keyword argument grid_spacing"
        )

    # set horizontal grid spacing of input data
    if time_spacing is None:
        # get time resolution of input data from first to steps of input cube:
        time_coord = field_in.coord("time")
        dt = (
            time_coord.units.num2date(time_coord.points[1])
            - time_coord.units.num2date(time_coord.points[0])
        ).seconds
    elif time_spacing is not None:
        # use value of time_spacing for dt:
        dt = time_spacing
    return dxy, dt


def spectral_filtering(
    dxy, field_in, lambda_min, lambda_max, return_transfer_function=False
):
    """This function creates and applies a 2D transfer function that
    can be used as a bandpass filter to remove certain wavelengths
    of an atmospheric input field (e.g. vorticity, IVT, etc).

    Parameters:
    -----------
    dxy : float
        Grid spacing in m.

    field_in: numpy.array
        2D field with input data.

    lambda_min: float
        Minimum wavelength in m.

    lambda_max: float
        Maximum wavelength in m.

    return_transfer_function: boolean, optional
        default: False. If set to True, then the 2D transfer function and
        the corresponding wavelengths are returned.

    Returns:
    --------
    filtered_field: numpy.array
        Spectrally filtered 2D field of data (with same shape as input data).

    transfer_function: tuple
        Two 2D fields, where the first one corresponds to the wavelengths
        in the spectral space of the domain and the second one to the 2D
        transfer function of the bandpass filter. Only returned, if
        return_transfer_function is True.
    """

    from scipy import signal
    from scipy import fft

    # check if valid value for dxy is given
    if dxy <= 0:
        raise ValueError(
            "Invalid value for dxy. Please provide the grid spacing in meter."
        )

    # get number of grid cells in x and y direction
    Ni = field_in.shape[-2]
    Nj = field_in.shape[-1]
    # wavenumber space
    m, n = np.meshgrid(np.arange(Ni), np.arange(Nj), indexing="ij")

    # if domain is squared:
    if Ni == Nj:
        wavenumber = np.sqrt(m**2 + n**2)
        lambda_mn = (2 * Ni * (dxy)) / wavenumber
    else:
        # if domain is a rectangle:
        # alpha is the normalized wavenumber in wavenumber space
        alpha = np.sqrt(m**2 / Ni**2 + n**2 / Nj**2)
        # compute wavelengths for target grid in m
        lambda_mn = 2 * dxy / alpha

    ############### create a 2D bandpass filter (butterworth) #######################
    b, a = signal.iirfilter(
        2,
        [1 / lambda_max, 1 / lambda_min],
        btype="band",
        ftype="butter",
        fs=1 / dxy,
        output="ba",
    )
    w, h = signal.freqz(b, a, 1 / lambda_mn.flatten(), fs=1 / dxy)
    transfer_function = np.reshape(abs(h), lambda_mn.shape)

    # 2-dimensional discrete cosine transformation to convert data to spectral space
    spectral = fft.dctn(field_in.data)
    # multiplication of spectral coefficients with transfer function
    filtered = spectral * transfer_function
    # inverse discrete cosine transformation to go back from spectral to original space
    filtered_field = fft.idctn(filtered)

    if return_transfer_function is True:
        return (lambda_mn, transfer_function), filtered_field
    else:
        return filtered_field


def combine_tobac_feats(list_of_feats, preserve_old_feat_nums=None):
    """WARNING: This function has been deprecated and will be removed in a future
    release, please use 'combine_feature_dataframes' instead

    Function to combine a list of tobac feature detection dataframes
    into one combined dataframe that can be used for tracking
    or segmentation.
    Parameters
    ----------
    list_of_feats: array-like of Pandas DataFrames
        A list of dataframes (generated, for example, by
        running feature detection on multiple nodes).
    preserve_old_feat_nums: str or None
        The column name to preserve old feature numbers in. If None, these
        old numbers will be deleted. Users may want to enable this feature
        if they have run segmentation with the separate dataframes and
        therefore old feature numbers.
    Returns
    -------
    pd.DataFrame
        One combined DataFrame."""
    import warnings

    warnings.warn(
        "This function has been deprecated and will be removed in a future release, please use 'combine_feature_dataframes' instead",
        DeprecationWarning,
    )

    return combine_feature_dataframes(
        list_of_feats, old_feature_column_name=preserve_old_feat_nums
    )


def combine_feature_dataframes(
    feature_df_list,
    renumber_features=True,
    old_feature_column_name=None,
    sort_features_by=None,
):
    """Function to combine a list of tobac feature detection dataframes
    into one combined dataframe that can be used for tracking
    or segmentation.
    Parameters
    ----------
    feature_df_list: array-like of Pandas DataFrames
        A list of dataframes (generated, for example, by
        running feature detection on multiple nodes).
    renumber_features: bool, optional (default: True)
        If true, features are renumber with contiguous integers. If false, the
        old feature numbers will be retained, but an exception will be raised if
        there are any non-unique feature numbers. If you have non-unique feature
        numbers and want to preserve them, use the old_feature_column_name to
        save the old feature numbers to under a different column name.
    old_feature_column_name: str or None, optional (default: None)
        The column name to preserve old feature numbers in. If None, these
        old numbers will be deleted. Users may want to enable this feature
        if they have run segmentation with the separate dataframes and
        therefore old feature numbers.
    sort_features_by: list, str or None, optional (default: None)
        The sorting order to pass to Dataframe.sort_values for the merged
        dataframe. If None, will default to ["frame", "idx"] if
        renumber_features is True, or "feature" if renumber_features is False.

    Returns
    -------
    pd.DataFrame
        One combined DataFrame.
    """
    import pandas as pd

    # first, let's just combine these.
    combined_df = pd.concat(feature_df_list)

    if not renumber_features and np.any(
        np.bincount(combined_df["feature"] + np.nanmin(combined_df["feature"])) > 1
    ):
        error = ValueError(
            "Non-unique feature values detected. Combining feature dataframes with original feature numbers cannot be performed because duplicate feature numbers exist, please use 'renumber_features=True'. If you would like to preserve the original feature numbers, please use the 'old_feature_column_name' keyword to define a new column for these values in the returned dataframe"
        )
        # error.add_note(
        #     "Combining feature dataframes with original feature numbers cannot be performed because duplicate feature numbers exist, please use 'renumber_features=True'"
        # )
        # error.add_note(
        #     "If you would like to preserve the original feature numbers, please use the 'old_feature_column_name' keyword to define a new column for these values in the returned dataframe"
        # )
        raise error

    if sort_features_by is None:
        if renumber_features:
            sort_features_by = ["frame", "idx"]
        else:
            sort_features_by = "feature"
    # # Then, sort by time first, then by feature number
    # combined_df = combined_df.sort_values(["time", "feature"])
    # Save the old feature numbers if requested.
    if old_feature_column_name is not None:
        combined_df[old_feature_column_name] = combined_df["feature"]
    # count_per_time = combined_feats.groupby('time')['index'].count()
    original_frame_dtype = combined_df["frame"].dtype
    combined_df["frame"] = (
        combined_df["time"].rank(method="dense").astype(original_frame_dtype) - 1
    )
    combined_sorted = combined_df.sort_values(sort_features_by, ignore_index=True)
    if renumber_features:
        original_feature_dtype = combined_df["feature"].dtype
        combined_sorted["feature"] = np.arange(
            1, len(combined_sorted) + 1, dtype=original_feature_dtype
        )
    combined_sorted = combined_sorted.reset_index(drop=True)
    return combined_sorted


@internal_utils.irispandas_to_xarray
def transform_feature_points(
    features,
    new_dataset,
    latitude_name=None,
    longitude_name=None,
    altitude_name=None,
    max_time_away=None,
    max_space_away=None,
    max_vspace_away=None,
    warn_dropped_features=True,
):
    """Function to transform input feature dataset horizontal grid points to a different grid.
    The typical use case for this function is to transform detected features to perform
    segmentation on a different grid.

    The existing feature dataset must have some latitude/longitude coordinates associated
    with each feature, and the new_dataset must have latitude/longitude available with
    the same name. Note that due to xarray/iris incompatibilities, we suggest that the
    input coordinates match the standard_name from Iris.

    Parameters
    ----------
    features: pd.DataFrame
        Input feature dataframe
    new_dataset: iris.cube.Cube or xarray
        The dataset to transform the
    latitude_name: str
        The name of the latitude coordinate. If None, tries to auto-detect.
    longitude_name: str
        The name of the longitude coordinate. If None, tries to auto-detect.
    altitude_name: str
        The name of the altitude coordinate. If None, tries to auto-detect.
    max_time_away: datetime.timedelta
        The maximum time delta to associate feature points away from.
    max_space_away: float
        The maximum horizontal distance (in meters) to transform features to.
    max_vspace_away: float
        The maximum vertical distance (in meters) to transform features to.
    warn_dropped_features: bool
        Whether or not to print a warning message if one of the max_* options is
        going to result in features that are dropped.
    Returns
    -------
    transformed_features: pd.DataFrame
        A new feature dataframe, with the coordinates transformed to
        the new grid, suitable for use in segmentation

    """
    from .. import analysis as tb_analysis

    RADIUS_EARTH_M = 6371000
    is_3D = "vdim" in features
    if is_3D:
        vert_coord = internal_utils.find_vertical_axis_from_coord(
            new_dataset, altitude_name
        )

    lat_coord, lon_coord = internal_utils.detect_latlon_coord_name(
        new_dataset, latitude_name=latitude_name, longitude_name=longitude_name
    )

    if lat_coord not in features or lon_coord not in features:
        raise ValueError("Cannot find latitude and/or longitude coordinate")

    lat_vals_new = new_dataset[lat_coord].values
    lon_vals_new = new_dataset[lon_coord].values

    if len(lat_vals_new.shape) != len(lon_vals_new.shape):
        raise ValueError(
            "Cannot work with lat/lon coordinates of unequal dimensionality"
        )

    # the lat/lons must be a 2D grid, so if they aren't, make them one.
    if len(lat_vals_new.shape) == 1:
        lon_vals_new, lat_vals_new = np.meshgrid(lon_vals_new, lat_vals_new)

    # we have to convert to radians because scikit-learn's haversine
    # requires that the input be in radians.
    flat_lats = np.deg2rad(lat_vals_new.ravel())
    flat_lons = np.deg2rad(lon_vals_new.ravel())

    # we have to drop NaN values.
    either_nan = np.logical_or(np.isnan(flat_lats), np.isnan(flat_lons))
    # we need to remember where these values are in the array so that we can
    # appropriately unravel them.
    loc_arr_trimmed = np.where(np.logical_not(either_nan))[0]
    flat_lats_nona = flat_lats[~either_nan]
    flat_lons_nona = flat_lons[~either_nan]
    ll_tree = sklearn.neighbors.BallTree(
        np.array([flat_lats_nona, flat_lons_nona]).T, metric="haversine"
    )

    ret_features = copy.deepcopy(features)

    # there is almost certainly room for speedup in here.
    rad_lats = np.deg2rad(features[lat_coord])
    rad_lons = np.deg2rad(features[lon_coord])
    dists, closest_pts = ll_tree.query(np.column_stack((rad_lats, rad_lons)))
    unraveled_h1, unraveled_h2 = np.unravel_index(
        loc_arr_trimmed[closest_pts[:, 0]], np.shape(lat_vals_new)
    )

    ret_features["hdim_1"] = ("index", unraveled_h1)
    ret_features["hdim_2"] = ("index", unraveled_h2)

    # now interpolate vertical, if available.
    if is_3D and max_space_away is not None and max_vspace_away is not None:
        alt_tree = sklearn.neighbors.BallTree(
            new_dataset[vert_coord].values[:, np.newaxis]
        )
        alt_dists, closest_alt_pts = alt_tree.query(
            features[vert_coord].values[:, np.newaxis]
        )
        ret_features["vdim"] = ("index", closest_alt_pts[:, 0])

        dist_cond = xr.DataArray(
            np.logical_or(
                (dists[:, 0] * RADIUS_EARTH_M) < max_space_away,
                alt_dists[:, 0] < max_vspace_away,
            ),
            dims="index",
        )
    elif max_space_away is not None:
        dist_cond = xr.DataArray(
            (dists[:, 0] * RADIUS_EARTH_M) < max_space_away, dims="index"
        )

    if max_space_away is not None or max_vspace_away is not None:
        ret_features = ret_features.where(dist_cond, drop=True)

    # force times to match, where appropriate.
    if "time" in new_dataset.coords and max_time_away is not None:
        # this is necessary due to the iris/xarray/pandas weirdness that we have.
        old_feat_times = ret_features["time"].astype("datetime64[s]")
        new_dataset_times = new_dataset["time"].astype("datetime64[s]")
        closest_times = np.min(np.abs(old_feat_times - new_dataset_times), axis=1)
        closest_time_locs = np.abs(old_feat_times - new_dataset_times).argmin(axis=1)
        # force to seconds to deal with iris not accepting ms
        ret_features["time"] = new_dataset["time"][closest_time_locs].astype(
            "datetime64[s]"
        )
        ret_features = ret_features.where(
            closest_times < np.timedelta64(max_time_away), drop=True
        )

    if warn_dropped_features:
        returned_features = ret_features["feature"]
        all_features = features["feature"]
        removed_features = np.delete(
            all_features, np.where(np.any(all_features == returned_features))
        )
        warnings.warn(
            "Dropping feature numbers: " + str(removed_features.values), UserWarning
        )

    # make sure that feature points are converted back to int64
    ret_features["feature"] = ret_features.feature.astype(int)

    return ret_features


def standardize_track_dataset(TrackedFeatures, Mask, Projection=None):
    """
    CAUTION: this function is experimental. No data structures output are guaranteed to be supported in future versions of tobac.
    Combine a feature mask with the feature data table into a common dataset.
    returned by tobac.segmentation
    with the TrackedFeatures dataset returned by tobac.linking_trackpy.
    Also rename the variables to be more descriptive and comply with cf-tree.
    Convert the default cell parent ID  to an integer table.
    Add a cell dimension to reflect
    Projection is an xarray DataArray
    TODO: Add metadata attributes
    Parameters
    ----------
    TrackedFeatures : xarray.core.dataset.Dataset
        xarray dataset of tobac Track information, the xarray dataset returned by tobac.tracking.linking_trackpy
    Mask: xarray.core.dataset.Dataset
        xarray dataset of tobac segmentation mask information, the xarray dataset returned
        by tobac.segmentation.segmentation
    Projection : xarray.core.dataarray.DataArray, default = None
        array.DataArray of the original input dataset (gridded nexrad data for example).
        If using gridded nexrad data, this can be input as: data['ProjectionCoordinateSystem']
        An example of the type of information in the dataarray includes the following attributes:
        latitude_of_projection_origin :29.471900939941406
        longitude_of_projection_origin :-95.0787353515625
        _CoordinateTransformType :Projection
        _CoordinateAxes :x y z time
        _CoordinateAxesTypes :GeoX GeoY Height Time
        grid_mapping_name :azimuthal_equidistant
        semi_major_axis :6370997.0
        inverse_flattening :298.25
        longitude_of_prime_meridian :0.0
        false_easting :0.0
        false_northing :0.0
    Returns
    -------
    ds : xarray.core.dataset.Dataset
        xarray dataset of merged Track and Segmentation Mask datasets with renamed variables.
    """
    import xarray as xr

    feature_standard_names = {
        # new variable name, and long description for the NetCDF attribute
        "frame": (
            "feature_time_index",
            "positional index of the feature along the time dimension of the mask, from 0 to N-1",
        ),
        "hdim_1": (
            "feature_hdim1_coordinate",
            "position of the feature along the first horizontal dimension in grid point space; a north-south coordinate for dim order (time, y, x)."
            "The numbering is consistent with positional indexing of the coordinate, but can be"
            "fractional, to account for a centroid not aligned to the grid.",
        ),
        "hdim_2": (
            "feature_hdim2_coordinate",
            "position of the feature along the second horizontal dimension in grid point space; an east-west coordinate for dim order (time, y, x)"
            "The numbering is consistent with positional indexing of the coordinate, but can be"
            "fractional, to account for a centroid not aligned to the grid.",
        ),
        "idx": ("feature_id_this_frame",),
        "num": (
            "feature_grid_cell_count",
            "Number of grid points that are within the threshold of this feature",
        ),
        "threshold_value": (
            "feature_threshold_max",
            "Feature number within that frame; starts at 1, increments by 1 to the number of features for each frame, and resets to 1 when the frame increments",
        ),
        "feature": (
            "feature",
            "Unique number of the feature; starts from 1 and increments by 1 to the number of features",
        ),
        "time": (
            "feature_time",
            "time of the feature, consistent with feature_time_index",
        ),
        "timestr": (
            "feature_time_str",
            "String representation of the feature time, YYYY-MM-DD HH:MM:SS",
        ),
        "projection_y_coordinate": (
            "feature_projection_y_coordinate",
            "y position of the feature in the projection given by ProjectionCoordinateSystem",
        ),
        "projection_x_coordinate": (
            "feature_projection_x_coordinate",
            "x position of the feature in the projection given by ProjectionCoordinateSystem",
        ),
        "lat": ("feature_latitude", "latitude of the feature"),
        "lon": ("feature_longitude", "longitude of the feature"),
        "ncells": (
            "feature_ncells",
            "number of grid cells for this feature (meaning uncertain)",
        ),
        "areas": ("feature_area",),
        "isolated": ("feature_isolation_flag",),
        "num_objects": ("number_of_feature_neighbors",),
        "cell": ("feature_parent_cell_id",),
        "time_cell": ("feature_parent_cell_elapsed_time",),
        "segmentation_mask": ("2d segmentation mask",),
    }
    new_feature_var_names = {
        k: feature_standard_names[k][0]
        for k in feature_standard_names.keys()
        if k in TrackedFeatures.variables.keys()
    }

    #     TrackedFeatures = TrackedFeatures.drop(["cell_parent_track_id"])
    # Combine Track and Mask variables. Use the 'feature' variable as the coordinate variable instead of
    # the 'index' variable and call the dimension 'feature'
    ds = xr.merge(
        [
            TrackedFeatures.swap_dims({"index": "feature"})
            .drop("index")
            .rename_vars(new_feature_var_names),
            Mask,
        ]
    )

    # Add the projection data back in
    if Projection is not None:
        ds["ProjectionCoordinateSystem"] = Projection

    return ds


@internal_utils.iris_to_xarray
def identify_feature_families(
    feature_df: pd.DataFrame,
    in_segmentation: xr.DataArray,
    return_grid: bool = False,
    family_column_name: str = "feature_family_id",
    unsegmented_point_values: int = 0,
    below_threshold_values: int = -1,
) -> Union[tuple[pd.DataFrame, xr.DataArray], pd.DataFrame]:
    """
    Function to identify families/storm systems by identifying where segmentation touches.
    At a given time, segmentation areas are considered part of the same family if they
    touch at any point.

    Parameters
    ----------
    feature_df: pd.DataFrame
        Input feature dataframe
    in_segmentation: xr.DataArray
        Input segmentation
    return_grid: bool
        Whether to return the segmentation grid showing families
    family_column_name: str
        The name in the output dataframe of the family ID
    unsegmented_point_values: int
        The value in the input segmentation for unsegmented but above threshold points
    below_threshold_values: int
        The value in the input segmentation for below threshold points

    Returns
    -------
    pd.DataFrame and xr.DataArray or pd.DataFrame
        Input dataframe with family IDs associated with each feature
        if return_grid is True, the segmentation grid showing families is
        also returned.

    """

    # we need to label the data, but we currently label using skimage label, not dask label.

    # 3D should be 4-D (time, then 3 spatial).
    # 2D should be 3-D (time, then 2 spatial)
    is_3D = len(in_segmentation.shape) == 4
    seg_family_dict = dict()
    out_families = copy.deepcopy(in_segmentation)

    for time_index in range(in_segmentation.shape[0]):
        in_arr = np.array(in_segmentation.values[time_index])

        segmented_arr = np.logical_and(
            in_arr != unsegmented_point_values, in_arr != below_threshold_values
        )
        # These are our families
        family_labeled_data = skimage.measure.label(
            segmented_arr,
        )

        # now we need to note feature->family relationship in the dataframe.
        segmentation_props = skimage.measure.regionprops(in_arr)

        # associate feature ID -> family ID
        for seg_area in segmentation_props:
            if is_3D:
                seg_family = family_labeled_data[
                    seg_area.coords[0, 0], seg_area.coords[0, 1], seg_area.cords[0, 2]
                ]
            else:
                seg_family = family_labeled_data[
                    seg_area.coords[0, 0], seg_area.coords[0, 1]
                ]
            seg_family_dict[seg_area.label] = seg_family

        out_families[time_index] = segmented_arr

    family_series = pd.Series(seg_family_dict, name=family_column_name)
    feature_series = pd.Series({x: x for x in seg_family_dict.keys()}, name="feature")
    family_df = pd.concat([family_series, feature_series], axis=1)
    out_df = feature_df.merge(family_df, on="feature", how="inner")

    if return_grid:
        return out_df, out_families
    else:
        return out_df<|MERGE_RESOLUTION|>--- conflicted
+++ resolved
@@ -4,11 +4,8 @@
 
 import copy
 import logging
-<<<<<<< HEAD
 from typing import Union
 
-=======
->>>>>>> 2e4c9d06
 import pandas as pd
 import skimage
 
