"""General tobac utilities

"""

import copy
import logging
<<<<<<< HEAD
from typing import Callable, Union
=======
from typing_extensions import Literal
import iris
>>>>>>> 343243f8
import pandas as pd
import iris.cube

from . import internal as internal_utils
from . import decorators
import numpy as np
import sklearn
import sklearn.neighbors
import datetime
import xarray as xr
import warnings


def add_coordinates(
<<<<<<< HEAD
    t: pd.DataFrame,
    variable_cube: Union[xr.DataArray, iris.cube.Cube],
    preserve_iris_datetime_types: bool = True,
) -> pd.DataFrame:
=======
    features: pd.DataFrame,
    variable_cube: iris.cube.Cube,
):
>>>>>>> 343243f8
    """Add coordinates from the input cube of the feature detection
    to the trajectories/features.

    Parameters
    ----------
    features : pandas.DataFrame
        Trajectories/features from feature detection or linking step.

    variable_cube : iris.cube.Cube
        Input data used for the tracking with coordinate information
        to transfer to the resulting DataFrame. Needs to contain the
        coordinate 'time'.
    preserve_iris_datetime_types: bool
        If True, uses the same datetime types as iris (cftime)
        If False, converts datetime output to pandas standard
        Used for xarray inputs only

    Returns
    -------
    pandas.DataFrame
        Trajectories with added coordinates.

    """
<<<<<<< HEAD
    if isinstance(variable_cube, iris.cube.Cube):
        return internal_utils.iris_utils.add_coordinates(t, variable_cube)
    if isinstance(variable_cube, xr.DataArray):
        return internal_utils.xr_utils.add_coordinates_to_features(
            t, variable_cube, preserve_iris_datetime_types=preserve_iris_datetime_types
        )
    raise ValueError(
        "add_coordinates only supports xarray.DataArray and iris.cube.Cube"
    )
=======

    from scipy.interpolate import interp1d, interpn

    logging.debug("start adding coordinates from cube")

    # pull time as datetime object and timestr from input data and add it to DataFrame:
    features["time"] = None
    features["timestr"] = None

    logging.debug("adding time coordinate")

    time_in = variable_cube.coord("time")
    time_in_datetime = time_in.units.num2date(time_in.points)

    features["time"] = time_in_datetime[features["frame"]]
    features["timestr"] = [
        x.strftime("%Y-%m-%d %H:%M:%S") for x in time_in_datetime[features["frame"]]
    ]

    # Get list of all coordinates in input cube except for time (already treated):
    coord_names = [coord.name() for coord in variable_cube.coords()]
    coord_names.remove("time")

    logging.debug("time coordinate added")

    # chose right dimension for horizontal axis based on time dimension:
    ndim_time = variable_cube.coord_dims("time")[0]
    if ndim_time == 0:
        hdim_1 = 1
        hdim_2 = 2
    elif ndim_time == 1:
        hdim_1 = 0
        hdim_2 = 2
    elif ndim_time == 2:
        hdim_1 = 0
        hdim_2 = 1

    # create vectors to use to interpolate from pixels to coordinates
    dimvec_1 = np.arange(variable_cube.shape[hdim_1])
    dimvec_2 = np.arange(variable_cube.shape[hdim_2])

    # loop over coordinates in input data:
    for coord in coord_names:
        logging.debug("adding coord: " + coord)
        # interpolate 2D coordinates:
        if variable_cube.coord(coord).ndim == 1:
            if variable_cube.coord_dims(coord) == (hdim_1,):
                f = interp1d(
                    dimvec_1,
                    variable_cube.coord(coord).points,
                    fill_value="extrapolate",
                )
                coordinate_points = f(features["hdim_1"])

            if variable_cube.coord_dims(coord) == (hdim_2,):
                f = interp1d(
                    dimvec_2,
                    variable_cube.coord(coord).points,
                    fill_value="extrapolate",
                )
                coordinate_points = f(features["hdim_2"])

        # interpolate 2D coordinates:
        elif variable_cube.coord(coord).ndim == 2:
            if variable_cube.coord_dims(coord) == (hdim_1, hdim_2):
                points = (dimvec_1, dimvec_2)
                values = variable_cube.coord(coord).points
                xi = np.column_stack((features["hdim_1"], features["hdim_2"]))
                coordinate_points = interpn(points, values, xi, bounds_error=False)

            if variable_cube.coord_dims(coord) == (hdim_2, hdim_1):
                points = (dimvec_2, dimvec_1)
                values = variable_cube.coord(coord).points
                xi = np.column_stack((features["hdim_2"], features["hdim_1"]))
                coordinate_points = interpn(points, values, xi, bounds_error=False)

        # interpolate 3D coordinates:
        # mainly workaround for wrf latitude and longitude (to be fixed in future)

        elif variable_cube.coord(coord).ndim == 3:
            if variable_cube.coord_dims(coord) == (ndim_time, hdim_1, hdim_2):
                points = (dimvec_1, dimvec_2)
                values = variable_cube[0, :, :].coord(coord).points
                xi = np.column_stack((features["hdim_1"], features["hdim_2"]))
                coordinate_points = interpn(points, values, xi, bounds_error=False)

            if variable_cube.coord_dims(coord) == (ndim_time, hdim_2, hdim_1):
                points = (dimvec_2, dimvec_1)
                values = variable_cube[0, :, :].coord(coord).points
                xi = np.column_stack((features["hdim_2"], features["hdim_1"]))
                coordinate_points = interpn(points, values, xi, bounds_error=False)

            if variable_cube.coord_dims(coord) == (hdim_1, ndim_time, hdim_2):
                points = (dimvec_1, dimvec_2)
                values = variable_cube[:, 0, :].coord(coord).points
                xi = np.column_stack((features["hdim_1"], features["hdim_2"]))
                coordinate_points = interpn(points, values, xi, bounds_error=False)

            if variable_cube.coord_dims(coord) == (hdim_1, hdim_2, ndim_time):
                points = (dimvec_1, dimvec_2)
                values = variable_cube[:, :, 0].coord(coord).points
                xi = np.column_stack((features["hdim_1"], features["hdim_2"]))
                coordinate_points = interpn(points, values, xi, bounds_error=False)

            if variable_cube.coord_dims(coord) == (hdim_2, ndim_time, hdim_1):
                points = (dimvec_2, dimvec_1)
                values = variable_cube[:, 0, :].coord(coord).points
                xi = np.column_stack((features["hdim_2"], features["hdim_1"]))
                coordinate_points = interpn(points, values, xi, bounds_error=False)

            if variable_cube.coord_dims(coord) == (hdim_2, hdim_1, ndim_time):
                points = (dimvec_2, dimvec_1)
                values = variable_cube[:, :, 0].coord(coord).points
                xi = np.column_stack((features["hdim_2"], features["hdim_1"]))
                coordinate_points = interpn(points, values, xi, bounds_error=False)

        # write resulting array or list into DataFrame:
        features[coord] = coordinate_points

        logging.debug("added coord: " + coord)
    return features
>>>>>>> 343243f8


def add_coordinates_3D(
    t: pd.DataFrame,
    variable_cube: Union[xr.DataArray, iris.cube.Cube],
    vertical_coord: Union[str, int] = None,
    vertical_axis: Union[int, None] = None,
    assume_coords_fixed_in_time: bool = True,
    preserve_iris_datetime_types: bool = True,
):
    """Function adding coordinates from the tracking cube to the trajectories
        for the 3D case: time, longitude&latitude, x&y dimensions, and altitude

    Parameters
    ----------
    t: pandas DataFrame
        Input features
    variable_cube: iris.cube.Cube
        Cube (usually the one you are tracking on) at least conaining the dimension of 'time'.
        Typically, 'longitude','latitude','x_projection_coordinate','y_projection_coordinate',
        and 'altitude' (if 3D) are the coordinates that we expect, although this function
        will happily interpolate along any dimension coordinates you give.
    vertical_coord: str or int
        Name or axis number of the vertical coordinate. If None, tries to auto-detect.
        If it is a string, it looks for the coordinate or the dimension name corresponding
        to the string. If it is an int, it assumes that it is the vertical axis.
        Note that if you only have a 2D or 3D coordinate for altitude, you must
        pass in an int.
    vertical_axis: int or None
        Axis number of the vertical.
    assume_coords_fixed_in_time: bool
        If true, it assumes that the coordinates are fixed in time, even if the
        coordinates say they vary in time. This is, by default, True, to preserve
        legacy functionality. If False, it assumes that if a coordinate says
        it varies in time, it takes the coordinate at its word.
    preserve_iris_datetime_types: bool
        If True, uses the same datetime types as iris (cftime)
        If False, converts datetime output to pandas standard
        Used for xarray inputs only

    Returns
    -------
    pandas DataFrame
                   trajectories with added coordinates
    """
    if isinstance(variable_cube, iris.cube.Cube):
        return internal_utils.iris_utils.add_coordinates_3D(
            t, variable_cube, vertical_coord, vertical_axis, assume_coords_fixed_in_time
        )
    if isinstance(variable_cube, xr.DataArray):
        return internal_utils.xr_utils.add_coordinates_to_features(
            t,
            variable_cube,
            vertical_coord=vertical_coord,
            vertical_axis=vertical_axis,
            preserve_iris_datetime_types=preserve_iris_datetime_types,
        )
    raise ValueError(
        "add_coordinates_3D only supports xarray.DataArray and iris.cube.Cube"
    )


def get_bounding_box(x, buffer=1):
    """Finds the bounding box of a ndarray, i.e. the smallest
    bounding rectangle for nonzero values as explained here:
    https://stackoverflow.com/questions/31400769/bounding-box-of-numpy-array
    Parameters
    ----------
    x : numpy.ndarray
        Array for which the bounding box is to be determined.
    buffer : int, optional
        Number to set a buffer between the nonzero values and
        the edges of the box. Default is 1.
    Returns
    -------
    bbox : list
        Dimensionwise list of the indices representing the edges
        of the bounding box.
    """

    from numpy import delete, arange, diff, nonzero, array

    mask = x == 0

    bbox = []
    all_axis = arange(x.ndim)
    # loop over dimensions
    for kdim in all_axis:
        nk_dim = delete(all_axis, kdim)
        mask_i = mask.all(axis=tuple(nk_dim))
        dmask_i = diff(mask_i)
        idx_i = nonzero(dmask_i)[0]
        # for case where there is no value in idx_i
        if len(idx_i) == 0:
            idx_i = array([0, x.shape[kdim] - 1])
        # for case where there is only one value in idx_i
        elif len(idx_i) == 1:
            idx_i = array([idx_i, idx_i])
        # make sure there is two values in idx_i
        elif len(idx_i) > 2:
            idx_i = array([idx_i[0], idx_i[-1]])
        # caluclate min and max values for idx_i and append them to list
        idx_min = max(0, idx_i[0] + 1 - buffer)
        idx_max = min(x.shape[kdim] - 1, idx_i[1] + 1 + buffer)
        bbox.append([idx_min, idx_max])
    return bbox


@decorators.xarray_to_iris()
def get_spacings(
    field_in, grid_spacing=None, time_spacing=None, average_method="arithmetic"
):
    """Determine spatial and temporal grid spacing of the
    input data.

    Parameters
    ----------
    field_in : iris.cube.Cube
        Input field where to get spacings.

    grid_spacing : float, optional
        Manually sets the grid spacing if specified.
        Default is None.

    time_spacing : float, optional
        Manually sets the time spacing if specified.
        Default is None.

    average_method : string, optional
        Defines how spacings in x- and y-direction are
        combined.

        - 'arithmetic' : standard arithmetic mean like (dx+dy)/2
        - 'geometric' : geometric mean; conserves gridbox area

        Default is 'arithmetic'.


    Returns
    -------
    dxy : float
        Grid spacing in metres.

    dt : float
        Time resolution in seconds.

    Raises
    ------
    ValueError
        If input_cube does not contain projection_x_coord and
        projection_y_coord or keyword argument grid_spacing.

    """

    from copy import deepcopy

    # set horizontal grid spacing of input data
    # If cartesian x and y corrdinates are present, use these to determine dxy (vertical grid spacing used to transfer pixel distances to real distances):
    coord_names = [coord.name() for coord in field_in.coords()]

    if (
        "projection_x_coordinate" in coord_names
        and "projection_y_coordinate" in coord_names
    ) and (grid_spacing is None):
        x_coord = deepcopy(field_in.coord("projection_x_coordinate"))
        x_coord.convert_units("metre")
        dx = np.diff(x_coord[0:2].points)[0]
        y_coord = deepcopy(field_in.coord("projection_y_coordinate"))
        y_coord.convert_units("metre")
        dy = np.diff(y_coord[0:2].points)[0]

        if average_method == "arithmetic":
            dxy = 0.5 * (np.abs(dx) + np.abs(dy))
        elif average_method == "geometric":
            dxy = np.sqrt(np.abs(dx) * np.abs(dy))

    elif grid_spacing is not None:
        dxy = grid_spacing
    else:
        raise ValueError(
            "no information about grid spacing, need either input cube with projection_x_coord and projection_y_coord or keyword argument grid_spacing"
        )

    # set horizontal grid spacing of input data
    if time_spacing is None:
        # get time resolution of input data from first to steps of input cube:
        time_coord = field_in.coord("time")
        dt = (
            time_coord.units.num2date(time_coord.points[1])
            - time_coord.units.num2date(time_coord.points[0])
        ).seconds
    elif time_spacing is not None:
        # use value of time_spacing for dt:
        dt = time_spacing
    else:
        raise ValueError(
            "no information about time spacing, need either input cube with time or keyword argument time_spacing"
        )
    return dxy, dt


def spectral_filtering(
    dxy, field_in, lambda_min, lambda_max, return_transfer_function=False
):
    """This function creates and applies a 2D transfer function that
    can be used as a bandpass filter to remove certain wavelengths
    of an atmospheric input field (e.g. vorticity, IVT, etc).

    Parameters:
    -----------
    dxy : float
        Grid spacing in m.

    field_in: numpy.array
        2D field with input data.

    lambda_min: float
        Minimum wavelength in m.

    lambda_max: float
        Maximum wavelength in m.

    return_transfer_function: boolean, optional
        default: False. If set to True, then the 2D transfer function and
        the corresponding wavelengths are returned.

    Returns:
    --------
    filtered_field: numpy.array
        Spectrally filtered 2D field of data (with same shape as input data).

    transfer_function: tuple
        Two 2D fields, where the first one corresponds to the wavelengths
        in the spectral space of the domain and the second one to the 2D
        transfer function of the bandpass filter. Only returned, if
        return_transfer_function is True.
    """

    from scipy import signal
    from scipy import fft

    # check if valid value for dxy is given
    if dxy <= 0:
        raise ValueError(
            "Invalid value for dxy. Please provide the grid spacing in meter."
        )

    # get number of grid cells in x and y direction
    Ni = field_in.shape[-2]
    Nj = field_in.shape[-1]
    # wavenumber space
    m, n = np.meshgrid(np.arange(Ni), np.arange(Nj), indexing="ij")

    # if domain is squared:
    if Ni == Nj:
        wavenumber = np.sqrt(m**2 + n**2)
        lambda_mn = (2 * Ni * (dxy)) / wavenumber
    else:
        # if domain is a rectangle:
        # alpha is the normalized wavenumber in wavenumber space
        alpha = np.sqrt(m**2 / Ni**2 + n**2 / Nj**2)
        # compute wavelengths for target grid in m
        lambda_mn = 2 * dxy / alpha

    ############### create a 2D bandpass filter (butterworth) #######################
    b, a = signal.iirfilter(
        2,
        [1 / lambda_max, 1 / lambda_min],
        btype="band",
        ftype="butter",
        fs=1 / dxy,
        output="ba",
    )
    w, h = signal.freqz(b, a, 1 / lambda_mn.flatten(), fs=1 / dxy)
    transfer_function = np.reshape(abs(h), lambda_mn.shape)

    # 2-dimensional discrete cosine transformation to convert data to spectral space
    spectral = fft.dctn(field_in.data)
    # multiplication of spectral coefficients with transfer function
    filtered = spectral * transfer_function
    # inverse discrete cosine transformation to go back from spectral to original space
    filtered_field = fft.idctn(filtered)

    if return_transfer_function is True:
        return (lambda_mn, transfer_function), filtered_field
    else:
        return filtered_field


def combine_tobac_feats(list_of_feats, preserve_old_feat_nums=None):
    """WARNING: This function has been deprecated and will be removed in a future
    release, please use 'combine_feature_dataframes' instead

    Function to combine a list of tobac feature detection dataframes
    into one combined dataframe that can be used for tracking
    or segmentation.
    Parameters
    ----------
    list_of_feats: array-like of Pandas DataFrames
        A list of dataframes (generated, for example, by
        running feature detection on multiple nodes).
    preserve_old_feat_nums: str or None
        The column name to preserve old feature numbers in. If None, these
        old numbers will be deleted. Users may want to enable this feature
        if they have run segmentation with the separate dataframes and
        therefore old feature numbers.
    Returns
    -------
    pd.DataFrame
        One combined DataFrame."""
    import warnings

    warnings.warn(
        "This function has been deprecated and will be removed in a future release, please use 'combine_feature_dataframes' instead",
        DeprecationWarning,
    )

    return combine_feature_dataframes(
        list_of_feats, old_feature_column_name=preserve_old_feat_nums
    )


def combine_feature_dataframes(
    feature_df_list,
    renumber_features=True,
    old_feature_column_name=None,
    sort_features_by=None,
):
    """Function to combine a list of tobac feature detection dataframes
    into one combined dataframe that can be used for tracking
    or segmentation.
    Parameters
    ----------
    feature_df_list: array-like of Pandas DataFrames
        A list of dataframes (generated, for example, by
        running feature detection on multiple nodes).
    renumber_features: bool, optional (default: True)
        If true, features are renumber with contiguous integers. If false, the
        old feature numbers will be retained, but an exception will be raised if
        there are any non-unique feature numbers. If you have non-unique feature
        numbers and want to preserve them, use the old_feature_column_name to
        save the old feature numbers to under a different column name.
    old_feature_column_name: str or None, optional (default: None)
        The column name to preserve old feature numbers in. If None, these
        old numbers will be deleted. Users may want to enable this feature
        if they have run segmentation with the separate dataframes and
        therefore old feature numbers.
    sort_features_by: list, str or None, optional (default: None)
        The sorting order to pass to Dataframe.sort_values for the merged
        dataframe. If None, will default to ["frame", "idx"] if
        renumber_features is True, or "feature" if renumber_features is False.

    Returns
    -------
    pd.DataFrame
        One combined DataFrame.
    """
    import pandas as pd

    # first, let's just combine these.
    combined_df = pd.concat(feature_df_list)

    if not renumber_features and np.any(
        np.bincount(combined_df["feature"] + np.nanmin(combined_df["feature"])) > 1
    ):
        error = ValueError(
            "Non-unique feature values detected. Combining feature dataframes with original feature numbers cannot be performed because duplicate feature numbers exist, please use 'renumber_features=True'. If you would like to preserve the original feature numbers, please use the 'old_feature_column_name' keyword to define a new column for these values in the returned dataframe"
        )
        # error.add_note(
        #     "Combining feature dataframes with original feature numbers cannot be performed because duplicate feature numbers exist, please use 'renumber_features=True'"
        # )
        # error.add_note(
        #     "If you would like to preserve the original feature numbers, please use the 'old_feature_column_name' keyword to define a new column for these values in the returned dataframe"
        # )
        raise error

    if sort_features_by is None:
        if renumber_features:
            sort_features_by = ["frame", "idx"]
        else:
            sort_features_by = "feature"
    # # Then, sort by time first, then by feature number
    # combined_df = combined_df.sort_values(["time", "feature"])
    # Save the old feature numbers if requested.
    if old_feature_column_name is not None:
        combined_df[old_feature_column_name] = combined_df["feature"]
    # count_per_time = combined_feats.groupby('time')['index'].count()
    original_frame_dtype = combined_df["frame"].dtype
    combined_df["frame"] = (
        combined_df["time"].rank(method="dense").astype(original_frame_dtype) - 1
    )
    combined_sorted = combined_df.sort_values(sort_features_by, ignore_index=True)
    if renumber_features:
        original_feature_dtype = combined_df["feature"].dtype
        combined_sorted["feature"] = np.arange(
            1, len(combined_sorted) + 1, dtype=original_feature_dtype
        )
    combined_sorted = combined_sorted.reset_index(drop=True)
    return combined_sorted


@internal_utils.irispandas_to_xarray()
def transform_feature_points(
    features,
    new_dataset,
    latitude_name=None,
    longitude_name=None,
    altitude_name=None,
    max_time_away=None,
    max_space_away=None,
    max_vspace_away=None,
    warn_dropped_features=True,
):
    """Function to transform input feature dataset horizontal grid points to a different grid.
    The typical use case for this function is to transform detected features to perform
    segmentation on a different grid.

    The existing feature dataset must have some latitude/longitude coordinates associated
    with each feature, and the new_dataset must have latitude/longitude available with
    the same name. Note that due to xarray/iris incompatibilities, we suggest that the
    input coordinates match the standard_name from Iris.

    Parameters
    ----------
    features: pd.DataFrame
        Input feature dataframe
    new_dataset: iris.cube.Cube or xarray
        The dataset to transform the
    latitude_name: str
        The name of the latitude coordinate. If None, tries to auto-detect.
    longitude_name: str
        The name of the longitude coordinate. If None, tries to auto-detect.
    altitude_name: str
        The name of the altitude coordinate. If None, tries to auto-detect.
    max_time_away: datetime.timedelta
        The maximum time delta to associate feature points away from.
    max_space_away: float
        The maximum horizontal distance (in meters) to transform features to.
    max_vspace_away: float
        The maximum vertical distance (in meters) to transform features to.
    warn_dropped_features: bool
        Whether or not to print a warning message if one of the max_* options is
        going to result in features that are dropped.
    Returns
    -------
    transformed_features: pd.DataFrame
        A new feature dataframe, with the coordinates transformed to
        the new grid, suitable for use in segmentation

    """

    RADIUS_EARTH_M = 6371000
    is_3D = "vdim" in features
    if is_3D:
        vert_coord = internal_utils.find_vertical_coord_name(new_dataset, altitude_name)

    lat_coord, lon_coord = internal_utils.detect_latlon_coord_name(
        new_dataset, latitude_name=latitude_name, longitude_name=longitude_name
    )

    if lat_coord not in features or lon_coord not in features:
        raise ValueError("Cannot find latitude and/or longitude coordinate")

    lat_vals_new = new_dataset[lat_coord].values
    lon_vals_new = new_dataset[lon_coord].values

    if len(lat_vals_new.shape) != len(lon_vals_new.shape):
        raise ValueError(
            "Cannot work with lat/lon coordinates of unequal dimensionality"
        )

    # the lat/lons must be a 2D grid, so if they aren't, make them one.
    if len(lat_vals_new.shape) == 1:
        lon_vals_new, lat_vals_new = np.meshgrid(lon_vals_new, lat_vals_new)

    # we have to convert to radians because scikit-learn's haversine
    # requires that the input be in radians.
    flat_lats = np.deg2rad(lat_vals_new.ravel())
    flat_lons = np.deg2rad(lon_vals_new.ravel())

    # we have to drop NaN values.
    either_nan = np.logical_or(np.isnan(flat_lats), np.isnan(flat_lons))
    # we need to remember where these values are in the array so that we can
    # appropriately unravel them.
    loc_arr_trimmed = np.where(np.logical_not(either_nan))[0]
    flat_lats_nona = flat_lats[~either_nan]
    flat_lons_nona = flat_lons[~either_nan]
    ll_tree = sklearn.neighbors.BallTree(
        np.array([flat_lats_nona, flat_lons_nona]).T, metric="haversine"
    )

    ret_features = copy.deepcopy(features)

    # there is almost certainly room for speedup in here.
    rad_lats = np.deg2rad(features[lat_coord])
    rad_lons = np.deg2rad(features[lon_coord])
    dists, closest_pts = ll_tree.query(np.column_stack((rad_lats, rad_lons)))
    unraveled_h1, unraveled_h2 = np.unravel_index(
        loc_arr_trimmed[closest_pts[:, 0]], np.shape(lat_vals_new)
    )

    ret_features["hdim_1"] = ("index", unraveled_h1)
    ret_features["hdim_2"] = ("index", unraveled_h2)

    # now interpolate vertical, if available.
    if is_3D and max_space_away is not None and max_vspace_away is not None:
        alt_tree = sklearn.neighbors.BallTree(
            new_dataset[vert_coord].values[:, np.newaxis]
        )
        alt_dists, closest_alt_pts = alt_tree.query(
            features[vert_coord].values[:, np.newaxis]
        )
        ret_features["vdim"] = ("index", closest_alt_pts[:, 0])

        dist_cond = xr.DataArray(
            np.logical_or(
                (dists[:, 0] * RADIUS_EARTH_M) < max_space_away,
                alt_dists[:, 0] < max_vspace_away,
            ),
            dims="index",
        )
    elif max_space_away is not None:
        dist_cond = xr.DataArray(
            (dists[:, 0] * RADIUS_EARTH_M) < max_space_away, dims="index"
        )

    if max_space_away is not None or max_vspace_away is not None:
        ret_features = ret_features.where(dist_cond, drop=True)

    # force times to match, where appropriate.
    if "time" in new_dataset.coords and max_time_away is not None:
        # this is necessary due to the iris/xarray/pandas weirdness that we have.
        old_feat_times = ret_features["time"].astype("datetime64[s]")
        new_dataset_times = new_dataset["time"].astype("datetime64[s]")
        closest_times = np.min(np.abs(old_feat_times - new_dataset_times), axis=1)
        closest_time_locs = np.abs(old_feat_times - new_dataset_times).argmin(axis=1)
        # force to seconds to deal with iris not accepting ms
        ret_features["time"] = new_dataset["time"][closest_time_locs].astype(
            "datetime64[s]"
        )
        ret_features = ret_features.where(
            closest_times < np.timedelta64(max_time_away), drop=True
        )

    if warn_dropped_features:
        removed_features = np.setdiff1d(features["feature"], ret_features["feature"])
        if len(removed_features):
            warnings.warn(
                "Dropping feature numbers: " + str(removed_features.tolist()),
                UserWarning,
            )

    # make sure that feature points are converted back to int64
    ret_features["feature"] = ret_features.feature.astype(int)

    return ret_features


def standardize_track_dataset(TrackedFeatures, Mask, Projection=None):
    """
    CAUTION: this function is experimental. No data structures output are guaranteed to be supported in future versions of tobac.
    Combine a feature mask with the feature data table into a common dataset.
    returned by tobac.segmentation
    with the TrackedFeatures dataset returned by tobac.linking_trackpy.
    Also rename the variables to be more descriptive and comply with cf-tree.
    Convert the default cell parent ID  to an integer table.
    Add a cell dimension to reflect
    Projection is an xarray DataArray
    TODO: Add metadata attributes
    Parameters
    ----------
    TrackedFeatures : xarray.core.dataset.Dataset
        xarray dataset of tobac Track information, the xarray dataset returned by tobac.tracking.linking_trackpy
    Mask: xarray.core.dataset.Dataset
        xarray dataset of tobac segmentation mask information, the xarray dataset returned
        by tobac.segmentation.segmentation
    Projection : xarray.core.dataarray.DataArray, default = None
        array.DataArray of the original input dataset (gridded nexrad data for example).
        If using gridded nexrad data, this can be input as: data['ProjectionCoordinateSystem']
        An example of the type of information in the dataarray includes the following attributes:
        latitude_of_projection_origin :29.471900939941406
        longitude_of_projection_origin :-95.0787353515625
        _CoordinateTransformType :Projection
        _CoordinateAxes :x y z time
        _CoordinateAxesTypes :GeoX GeoY Height Time
        grid_mapping_name :azimuthal_equidistant
        semi_major_axis :6370997.0
        inverse_flattening :298.25
        longitude_of_prime_meridian :0.0
        false_easting :0.0
        false_northing :0.0
    Returns
    -------
    ds : xarray.core.dataset.Dataset
        xarray dataset of merged Track and Segmentation Mask datasets with renamed variables.
    """
    import xarray as xr

    feature_standard_names = {
        # new variable name, and long description for the NetCDF attribute
        "frame": (
            "feature_time_index",
            "positional index of the feature along the time dimension of the mask, from 0 to N-1",
        ),
        "hdim_1": (
            "feature_hdim1_coordinate",
            "position of the feature along the first horizontal dimension in grid point space; a north-south coordinate for dim order (time, y, x)."
            "The numbering is consistent with positional indexing of the coordinate, but can be"
            "fractional, to account for a centroid not aligned to the grid.",
        ),
        "hdim_2": (
            "feature_hdim2_coordinate",
            "position of the feature along the second horizontal dimension in grid point space; an east-west coordinate for dim order (time, y, x)"
            "The numbering is consistent with positional indexing of the coordinate, but can be"
            "fractional, to account for a centroid not aligned to the grid.",
        ),
        "idx": ("feature_id_this_frame",),
        "num": (
            "feature_grid_cell_count",
            "Number of grid points that are within the threshold of this feature",
        ),
        "threshold_value": (
            "feature_threshold_max",
            "Feature number within that frame; starts at 1, increments by 1 to the number of features for each frame, and resets to 1 when the frame increments",
        ),
        "feature": (
            "feature",
            "Unique number of the feature; starts from 1 and increments by 1 to the number of features",
        ),
        "time": (
            "feature_time",
            "time of the feature, consistent with feature_time_index",
        ),
        "timestr": (
            "feature_time_str",
            "String representation of the feature time, YYYY-MM-DD HH:MM:SS",
        ),
        "projection_y_coordinate": (
            "feature_projection_y_coordinate",
            "y position of the feature in the projection given by ProjectionCoordinateSystem",
        ),
        "projection_x_coordinate": (
            "feature_projection_x_coordinate",
            "x position of the feature in the projection given by ProjectionCoordinateSystem",
        ),
        "lat": ("feature_latitude", "latitude of the feature"),
        "lon": ("feature_longitude", "longitude of the feature"),
        "ncells": (
            "feature_ncells",
            "number of grid cells for this feature (meaning uncertain)",
        ),
        "areas": ("feature_area",),
        "isolated": ("feature_isolation_flag",),
        "num_objects": ("number_of_feature_neighbors",),
        "cell": ("feature_parent_cell_id",),
        "time_cell": ("feature_parent_cell_elapsed_time",),
        "segmentation_mask": ("2d segmentation mask",),
    }
    new_feature_var_names = {
        k: feature_standard_names[k][0]
        for k in feature_standard_names.keys()
        if k in TrackedFeatures.variables.keys()
    }

    #     TrackedFeatures = TrackedFeatures.drop(["cell_parent_track_id"])
    # Combine Track and Mask variables. Use the 'feature' variable as the coordinate variable instead of
    # the 'index' variable and call the dimension 'feature'
    ds = xr.merge(
        [
            TrackedFeatures.swap_dims({"index": "feature"})
            .drop("index")
            .rename_vars(new_feature_var_names),
            Mask,
        ]
    )

    # Add the projection data back in
    if Projection is not None:
        ds["ProjectionCoordinateSystem"] = Projection

    return ds<|MERGE_RESOLUTION|>--- conflicted
+++ resolved
@@ -4,12 +4,9 @@
 
 import copy
 import logging
-<<<<<<< HEAD
 from typing import Callable, Union
-=======
 from typing_extensions import Literal
 import iris
->>>>>>> 343243f8
 import pandas as pd
 import iris.cube
 
@@ -24,16 +21,10 @@
 
 
 def add_coordinates(
-<<<<<<< HEAD
-    t: pd.DataFrame,
+    features: pd.DataFrame,
     variable_cube: Union[xr.DataArray, iris.cube.Cube],
     preserve_iris_datetime_types: bool = True,
 ) -> pd.DataFrame:
-=======
-    features: pd.DataFrame,
-    variable_cube: iris.cube.Cube,
-):
->>>>>>> 343243f8
     """Add coordinates from the input cube of the feature detection
     to the trajectories/features.
 
@@ -57,17 +48,6 @@
         Trajectories with added coordinates.
 
     """
-<<<<<<< HEAD
-    if isinstance(variable_cube, iris.cube.Cube):
-        return internal_utils.iris_utils.add_coordinates(t, variable_cube)
-    if isinstance(variable_cube, xr.DataArray):
-        return internal_utils.xr_utils.add_coordinates_to_features(
-            t, variable_cube, preserve_iris_datetime_types=preserve_iris_datetime_types
-        )
-    raise ValueError(
-        "add_coordinates only supports xarray.DataArray and iris.cube.Cube"
-    )
-=======
 
     from scipy.interpolate import interp1d, interpn
 
@@ -189,7 +169,6 @@
 
         logging.debug("added coord: " + coord)
     return features
->>>>>>> 343243f8
 
 
 def add_coordinates_3D(
