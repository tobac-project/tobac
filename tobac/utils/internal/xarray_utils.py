--- conflicted
+++ resolved
@@ -357,10 +357,7 @@
     hdim1_name_new = "__temp_hdim1_name"
     hdim2_name_new = "__temp_hdim2_name"
     vdim_name_new = "__temp_vdim_name"
-<<<<<<< HEAD
-=======
     time_name_new = "__temp_time_name"
->>>>>>> a4744e38
 
     if (
         hdim1_name_new in variable_da.dims
