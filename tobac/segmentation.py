--- conflicted
+++ resolved
@@ -325,13 +325,9 @@
     PBC_flag="none",
     seed_3D_flag="column",
     seed_3D_size=5,
-<<<<<<< HEAD
-    statistics=False,
-=======
     segment_number_below_threshold=0,
     segment_number_unassigned=0,
->>>>>>> fa7a194d
-):
+        statistics = False) :
     """Perform watershedding for an individual time step of the data. Works
     for both 2D and 3D data
 
@@ -388,16 +384,13 @@
         seed area for each dimension separately. Note: we recommend the use
         of odd numbers for this. If you give an even number, your seed box will be
         biased and not centered around the feature.
-<<<<<<< HEAD
-
-    statistics: boolean, optional
-        Default is False. If True, bulk statistics for the data points assigned to each feature are saved in output.
-=======
     segment_number_below_threshold: int
         the marker to use to indicate a segmentation point is below the threshold.
     segment_number_unassigned: int
         the marker to use to indicate a segmentation point is above the threshold but unsegmented.
->>>>>>> fa7a194d
+    statistics: boolean, optional
+        Default is False. If True, bulk statistics for the data points assigned to each feature are saved in output.
+
 
     Returns
     -------
@@ -1147,12 +1140,9 @@
     PBC_flag="none",
     seed_3D_flag="column",
     seed_3D_size=5,
-<<<<<<< HEAD
-    statistics=False,
-=======
     segment_number_below_threshold=0,
     segment_number_unassigned=0,
->>>>>>> fa7a194d
+            statistics=False
 ):
     """Use watershedding to determine region above a threshold
         value around initial seeding position for all time steps of
@@ -1226,6 +1216,8 @@
             the marker to use to indicate a segmentation point is below the threshold.
         segment_number_unassigned: int
             the marker to use to indicate a segmentation point is above the threshold but unsegmented.
+    statistics: boolean, optional
+        Default is False. If True, bulk statistics for the data points assigned to each feature are saved in output.
 
 
         Returns
@@ -1283,12 +1275,10 @@
             PBC_flag=PBC_flag,
             seed_3D_flag=seed_3D_flag,
             seed_3D_size=seed_3D_size,
-<<<<<<< HEAD
-            statistics=statistics,
-=======
             segment_number_unassigned=segment_number_unassigned,
             segment_number_below_threshold=segment_number_below_threshold,
->>>>>>> fa7a194d
+            statistics=statistics,
+        
         )
         segmentation_out_list.append(segmentation_out_i)
         features_out_list.append(features_out_i)
