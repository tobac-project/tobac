"""Provide segmentation techniques.

Segmentation techniques are used to associate areas or volumes to each
identified feature. The segmentation is implemented using watershedding
techniques from the field of image processing with a fixed threshold
value. This value has to be set specifically for every type of input
data and application. The segmentation can be performed for both
two-dimensional and three-dimensional data. At each timestep, a marker
is set at the position (weighted mean center) of each feature identified
in the detection step in an array otherwise filled with zeros. In case
of the three-dimentional watershedding, all cells in the column above
the weighted mean center position of the identified features fulfilling
the threshold condition are set to the respective marker. The algorithm
then fills the area (2D) or volume (3D) based on the input field
starting from these markers until reaching the threshold. If two or more
features are directly connected, the border runs along the
watershed line between the two regions. This procedure creates a mask 
that has the same form as the input data, with the corresponding integer 
number at all grid points that belong to a feature, else with zero. This 
mask can be conveniently and efficiently used to select the volume of each
feature at a specific time step for further analysis or visialization. 

References
----------
.. Heikenfeld, M., Marinescu, P. J., Christensen, M.,
   Watson-Parris, D., Senf, F., van den Heever, S. C.
   & Stier, P. (2019). tobac 1.2: towards a flexible 
   framework for tracking and analysis of clouds in 
   diverse datasets. Geoscientific Model Development,
   12(11), 4551-4570.
"""
import copy
import logging

import iris.cube
import numpy as np
import pandas as pd
from typing_extensions import Literal
from typing import Union, Callable

import skimage
import numpy as np
import pandas as pd

from . import utils as tb_utils
from .utils import periodic_boundaries as pbc_utils
from .utils import internal as internal_utils
from .utils import get_statistics


def add_markers(
    features: pd.DataFrame,
    marker_arr: np.array,
    seed_3D_flag: Literal["column", "box"],
    seed_3D_size: Union[int, tuple[int]] = 5,
    level: Union[None, slice] = None,
    PBC_flag: Literal["none", "hdim_1", "hdim_2", "both"] = "none",
) -> np.array:
    """Adds markers for watershedding using the `features` dataframe
    to the marker_arr.

    Parameters
    ----------
    features: pandas.DataFrame
        Features for one point in time to add as markers.
    marker_arr: 2D or 3D array-like
        Array to add the markers to. Assumes a (z, y, x) configuration.
    seed_3D_flag: str('column', 'box')
        Seed 3D field at feature positions with either the full column
         or a box of user-set size
    seed_3D_size: int or tuple (dimensions equal to dimensions of `field`)
        This sets the size of the seed box when `seed_3D_flag` is 'box'. If it's an
        integer (units of number of pixels), the seed box is identical in all dimensions.
        If it's a tuple, it specifies the seed area for each dimension separately, in units of pixels.
        Note: we strongly recommend the use of odd numbers for this. If you give
        an even number, your seed box will be biased and not centered
        around the feature.
        Note: if two seed boxes overlap, the feature that is seeded will be the
        closer feature.
    level: slice or None
        If `seed_3D_flag` is 'column', the levels at which to seed the
        cells for the watershedding algorithm. If None, seeds all levels.
    PBC_flag : {'none', 'hdim_1', 'hdim_2', 'both'}
        Sets whether to use periodic boundaries, and if so in which directions.
        'none' means that we do not have periodic boundaries
        'hdim_1' means that we are periodic along hdim1
        'hdim_2' means that we are periodic along hdim2
        'both' means that we are periodic along both horizontal dimensions

    Returns
    -------
    2D or 3D array like (same type as `marker_arr`)
        The marker array
    """
    if seed_3D_flag not in ["column", "box"]:
        raise ValueError('seed_3D_flag must be either "column" or "box"')

    # What marker number is the background? Assumed 0.
    bg_marker = 0

    if level is None:
        level = slice(None)

    if len(marker_arr.shape) == 3:
        is_3D = True
        z_len = marker_arr.shape[0]
        h1_len = marker_arr.shape[1]
        h2_len = marker_arr.shape[2]

    else:
        is_3D = False
        z_len = 0
        h1_len = marker_arr.shape[0]
        h2_len = marker_arr.shape[1]
        # transpose to 3D array to make things easier.
        marker_arr = marker_arr[np.newaxis, :, :]

    if seed_3D_flag == "column":
        for _, row in features.iterrows():
            # Offset marker locations by 0.5 to find nearest pixel
            marker_arr[
                level,
                int(row["hdim_1"] + 0.5) % h1_len,
                int(row["hdim_2"] + 0.5) % h2_len,
            ] = row["feature"]

    elif seed_3D_flag == "box":
        # Get the size of the seed box from the input parameter
        try:
            if is_3D:
                seed_z = seed_3D_size[0]
                start_num = 1
            else:
                start_num = 0
            seed_h1 = seed_3D_size[start_num]
            seed_h2 = seed_3D_size[start_num + 1]
        except TypeError:
            # Not iterable, assume int.
            seed_z = seed_3D_size
            seed_h1 = seed_3D_size
            seed_h2 = seed_3D_size

        for _, row in features.iterrows():
            if is_3D:
                # If we have a 3D input and we need to do box seeding
                # we need to have 3D features.
                try:
                    row["vdim"]
                except KeyError:
                    raise ValueError(
                        "For Box seeding on 3D segmentation,"
                        " you must have a 3D input source."
                    )

            # Because we don't support PBCs on the vertical axis,
            # this is simple- just go in the seed_z/2 points around the
            # vdim of the feature, up to the limits of the array.
            if is_3D:
                z_seed_start = int(np.max([0, np.ceil(row["vdim"] - seed_z / 2)]))
                z_seed_end = int(np.min([z_len, np.ceil(row["vdim"] + seed_z / 2)]))
            else:
                z_seed_start = 0
                z_seed_end = 1
            # For the horizontal dimensions, it's more complicated if we have
            # PBCs.
            hdim_1_min = int(np.ceil(row["hdim_1"] - seed_h1 / 2))
            hdim_1_max = int(np.ceil(row["hdim_1"] + seed_h1 / 2))
            hdim_2_min = int(np.ceil(row["hdim_2"] - seed_h2 / 2))
            hdim_2_max = int(np.ceil(row["hdim_2"] + seed_h2 / 2))

            all_seed_boxes = pbc_utils.get_pbc_coordinates(
                h1_min=0,
                h1_max=h1_len,
                h2_min=0,
                h2_max=h2_len,
                h1_start_coord=hdim_1_min,
                h1_end_coord=hdim_1_max,
                h2_start_coord=hdim_2_min,
                h2_end_coord=hdim_2_max,
                PBC_flag=PBC_flag,
            )
            for seed_box in all_seed_boxes:
                # Need to see if there are any other points seeded
                # in this seed box first.
                curr_box_markers = marker_arr[
                    z_seed_start:z_seed_end,
                    seed_box[0] : seed_box[1],
                    seed_box[2] : seed_box[3],
                ]
                all_feats_in_box = np.unique(curr_box_markers)
                if np.any(curr_box_markers != bg_marker):
                    # If we have non-background points already seeded,
                    # we need to find the best way to seed them.
                    # Currently seeding with the closest point.
                    # Loop through all points in the box
                    with np.nditer(curr_box_markers, flags=["multi_index"]) as it:
                        for curr_box_pt in it:
                            # Get its global index so that we can calculate
                            # distance and set the array.
                            local_index = it.multi_index
                            global_index = (
                                local_index[0] + z_seed_start,
                                local_index[1] + seed_box[0],
                                local_index[2] + seed_box[2],
                            )
                            # If it's a background marker, we can just set it
                            # with the feature we're working on.
                            if curr_box_pt == bg_marker:
                                marker_arr[global_index] = row["feature"]
                                continue
                            # it has another feature in it. Calculate the distance
                            # from its current set feature and the new feature.
                            if is_3D:
                                curr_coord = (row["vdim"], row["hdim_1"], row["hdim_2"])
                            else:
                                curr_coord = (0, row["hdim_1"], row["hdim_2"])

                            dist_from_curr_pt = pbc_utils.calc_distance_coords_pbc(
                                np.array(global_index),
                                np.array(curr_coord),
                                min_h1=0,
                                max_h1=h1_len,
                                min_h2=0,
                                max_h2=h2_len,
                                PBC_flag=PBC_flag,
                            )

                            # This is technically an O(N^2) operation, but
                            # hopefully performance isn't too bad as this should
                            # be rare.
                            orig_row = features[
                                features["feature"] == curr_box_pt
                            ].iloc[0]
                            if is_3D:
                                orig_coord = (
                                    orig_row["vdim"],
                                    orig_row["hdim_1"],
                                    orig_row["hdim_2"],
                                )
                            else:
                                orig_coord = (0, orig_row["hdim_1"], orig_row["hdim_2"])
                            dist_from_orig_pt = pbc_utils.calc_distance_coords_pbc(
                                np.array(global_index),
                                np.array(orig_coord),
                                min_h1=0,
                                max_h1=h1_len,
                                min_h2=0,
                                max_h2=h2_len,
                                PBC_flag=PBC_flag,
                            )
                            # The current point center is further away
                            # than the original point center, so do nothing
                            if dist_from_curr_pt > dist_from_orig_pt:
                                continue
                            else:
                                # the current point center is closer.
                                marker_arr[global_index] = row["feature"]
                # completely unseeded region so far.
                else:
                    marker_arr[
                        z_seed_start:z_seed_end,
                        seed_box[0] : seed_box[1],
                        seed_box[2] : seed_box[3],
                    ] = row["feature"]

    # If we aren't 3D, transpose back.
    if not is_3D:
        marker_arr = marker_arr[0, :, :]

    return marker_arr


def segmentation_3D(
    features,
    field,
    dxy,
    threshold=3e-3,
    target="maximum",
    level=None,
    method="watershed",
    max_distance=None,
    PBC_flag="none",
    seed_3D_flag="column",
    statistic=None,
):
    """Wrapper for the segmentation()-function."""

    return segmentation(
        features,
        field,
        dxy,
        threshold=threshold,
        target=target,
        level=level,
        method=method,
        max_distance=max_distance,
        PBC_flag=PBC_flag,
        seed_3D_flag=seed_3D_flag,
        statistic=statistic,
    )


def segmentation_2D(
    features,
    field,
    dxy,
    threshold=3e-3,
    target="maximum",
    level=None,
    method="watershed",
    max_distance=None,
    PBC_flag="none",
    seed_3D_flag="column",
    statistic=None,
):
    """Wrapper for the segmentation()-function."""
    return segmentation(
        features,
        field,
        dxy,
        threshold=threshold,
        target=target,
        level=level,
        method=method,
        max_distance=max_distance,
        PBC_flag=PBC_flag,
        seed_3D_flag=seed_3D_flag,
        statistic=statistic,
    )


def segmentation_timestep(
    field_in: iris.cube.Cube,
    features_in: pd.DataFrame,
    dxy: float,
    threshold: float = 3e-3,
    target: Literal["maximum", "minimum"] = "maximum",
    level: Union[None, slice] = None,
    method: Literal["watershed"] = "watershed",
    max_distance: Union[None, float] = None,
    vertical_coord: Union[str, None] = None,
    PBC_flag: Literal["none", "hdim_1", "hdim_2", "both"] = "none",
    seed_3D_flag: Literal["column", "box"] = "column",
    seed_3D_size: Union[int, tuple[int]] = 5,
    segment_number_below_threshold: int = 0,
    segment_number_unassigned: int = 0,
    statistic: Union[dict[str, Union[Callable, tuple[Callable, dict]]], None] = None,
) -> tuple[iris.cube.Cube, pd.DataFrame]:
    """Perform watershedding for an individual time step of the data. Works
    for both 2D and 3D data

    Parameters
    ----------
    field_in : iris.cube.Cube
        Input field to perform the watershedding on (2D or 3D for one
        specific point in time).

    features_in : pandas.DataFrame
        Features for one specific point in time.

    dxy : float
        Grid spacing of the input data in metres

    threshold : float, optional
        Threshold for the watershedding field to be used for the mask. The watershedding is exclusive of the threshold value, i.e. values greater (less) than the threshold are included in the target region, while values equal to the threshold value are excluded.
        Default is 3e-3.

    target : {'maximum', 'minimum'}, optional
        Flag to determine if tracking is targeting minima or maxima in
        the data to determine from which direction to approach the threshold
        value. Default is 'maximum'.

    level : slice of iris.cube.Cube, optional
        Levels at which to seed the cells for the watershedding
        algorithm. Default is None.

    method : {'watershed'}, optional
        Flag determining the algorithm to use (currently watershedding
        implemented).

    max_distance : float, optional
        Maximum distance from a marker allowed to be classified as
        belonging to that cell in meters. Default is None.

    vertical_coord : str, optional
        Vertical coordinate in 3D input data. If None, input is checked for
        one of {'z', 'model_level_number', 'altitude','geopotential_height'}
        as a likely coordinate name

    PBC_flag : {'none', 'hdim_1', 'hdim_2', 'both'}
        Sets whether to use periodic boundaries, and if so in which directions.
        'none' means that we do not have periodic boundaries
        'hdim_1' means that we are periodic along hdim1
        'hdim_2' means that we are periodic along hdim2
        'both' means that we are periodic along both horizontal dimensions
    seed_3D_flag: str('column', 'box')
        Seed 3D field at feature positions with either the full column (default)
         or a box of user-set size
    seed_3D_size: int or tuple (dimensions equal to dimensions of `field`)
        This sets the size of the seed box when `seed_3D_flag` is 'box'. If it's an
        integer (units of number of pixels), the seed box is identical in all dimensions.
        If it's a tuple, it specifies the seed area for each dimension separately, in units of pixels.
        Note: we strongly recommend the use of odd numbers for this. If you give
        an even number, your seed box will be biased and not centered
        around the feature.
        Note: if two seed boxes overlap, the feature that is seeded will be the
        closer feature.
    segment_number_below_threshold: int
        the marker to use to indicate a segmentation point is below the threshold.
    segment_number_unassigned: int
        the marker to use to indicate a segmentation point is above the threshold but unsegmented.
<<<<<<< HEAD
        This can be the same as `segment_number_below_threshold`, but can also be set separately.
=======
    statistics: boolean, optional
        Default is None. If True, bulk statistics for the data points assigned to each feature are saved in output.

>>>>>>> f1d3a4ed

    Returns
    -------
    segmentation_out : iris.cube.Cube
        Mask, 0 outside and integer numbers according to track
        inside the ojects.

    features_out : pandas.DataFrame
        Feature dataframe including the number of cells (2D or 3D) in
        the segmented area/volume of the feature at the timestep.

    Raises
    ------
    ValueError
        If target is neither 'maximum' nor 'minimum'.

        If vertical_coord is not in {'auto', 'z', 'model_level_number',
                                     'altitude', geopotential_height'}.

        If there is more than one coordinate name.

        If the spatial dimension is neither 2 nor 3.

        If method is not 'watershed'.

    """

    # The location of watershed within skimage submodules changes with v0.19, but I've kept both for backward compatibility for now
    try:
        from skimage.segmentation import watershed
    except ImportError:
        from skimage.morphology import watershed
    # from skimage.segmentation import random_walker
    from scipy.ndimage import distance_transform_edt
    from copy import deepcopy

    if max_distance is not None and PBC_flag in ["hdim_1", "hdim_2", "both"]:
        raise NotImplementedError("max_distance not yet implemented for PBCs")

    # How many dimensions are we using?
    if field_in.ndim == 2:
        hdim_1_axis = 0
        hdim_2_axis = 1
    elif field_in.ndim == 3:
        vertical_axis = internal_utils.find_vertical_axis_from_coord(
            field_in, vertical_coord=vertical_coord
        )
        ndim_vertical = field_in.coord_dims(vertical_axis)
        if len(ndim_vertical) > 1:
            raise ValueError("please specify 1 dimensional vertical coordinate")
        vertical_coord_axis = ndim_vertical[0]
        # Once we know the vertical coordinate, we can resolve the
        # horizontal coordinates
        # To make things easier, we will transpose the axes
        # so that they are consistent.

        hdim_1_axis, hdim_2_axis = internal_utils.find_hdim_axes_3D(
            field_in, vertical_axis=vertical_coord_axis
        )
    else:
        raise ValueError(
            "Segmentation routine only possible with 2 or 3 spatial dimensions"
        )

    if segment_number_below_threshold > 0 or segment_number_unassigned > 0:
        raise ValueError("Below/above threshold markers must be <=0")

    # copy feature dataframe for output
    features_out = deepcopy(features_in)
    # Create cube of the same dimensions and coordinates as input data to store mask:
    segmentation_out = 1 * field_in
    segmentation_out.rename("segmentation_mask")
    segmentation_out.units = 1

    # Get raw array from input data:
    data = field_in.core_data()
    is_3D_seg = len(data.shape) == 3
    # To make things easier, we will transpose the axes
    # so that they are consistent: z, hdim_1, hdim_2
    # We only need to do this for 3D.
    transposed_data = False
    if is_3D_seg:
        if vertical_coord_axis == 1:
            data = np.transpose(data, axes=(1, 0, 2))
            transposed_data = True
        elif vertical_coord_axis == 2:
            data = np.transpose(data, axes=(2, 0, 1))
            transposed_data = True

    # Set level at which to create "Seed" for each feature in the case of 3D watershedding:
    # If none, use all levels (later reduced to the ones fulfilling the theshold conditions)
    if level is None:
        level = slice(None)

    # transform max_distance in metres to distance in pixels:
    if max_distance is not None:
        max_distance_pixel = np.ceil(max_distance / dxy)

    # mask data outside region above/below threshold and invert data if tracking maxima:
    if target == "maximum":
        unmasked = data > threshold
        data_segmentation = -1 * data
    elif target == "minimum":
        unmasked = data < threshold
        data_segmentation = data
    else:
        raise ValueError("unknown type of target")

    # set markers at the positions of the features:
    markers = np.zeros(unmasked.shape).astype(np.int32)
    markers = add_markers(
        features_in, markers, seed_3D_flag, seed_3D_size, level, PBC_flag
    )
    # set markers in cells not fulfilling threshold condition to zero:
    markers[~unmasked] = 0
    # marker_vals = np.unique(markers)

    # Turn into np arrays (not necessary for markers) as dask arrays don't yet seem to work for watershedding algorithm
    data_segmentation = np.array(data_segmentation)
    unmasked = np.array(unmasked)

    # perform segmentation:
    if method == "watershed":
        segmentation_mask = watershed(
            np.array(data_segmentation), markers.astype(np.int32), mask=unmasked
        )
    else:
        raise ValueError("unknown method, must be watershed")

    # remove everything from the individual masks that is more than max_distance_pixel away from the markers
    if max_distance is not None:
        D = distance_transform_edt((markers == 0))
        segmentation_mask[
            np.bitwise_and(segmentation_mask > 0, D > max_distance_pixel)
        ] = 0

    # mask all segmentation_mask points below threshold as -1
    # to differentiate from those unmasked points NOT filled by watershedding
    # TODO: allow user to specify
    points_below_threshold_val = -1
    segmentation_mask[~unmasked] = points_below_threshold_val

    hdim1_min = 0
    hdim1_max = segmentation_mask.shape[hdim_1_axis] - 1
    hdim2_min = 0
    hdim2_max = segmentation_mask.shape[hdim_2_axis] - 1

    # all options that involve dealing with periodic boundaries
    pbc_options = ["hdim_1", "hdim_2", "both"]
    # Only run this if we need to deal with PBCs
    if PBC_flag in pbc_options:
        if not is_3D_seg:
            # let's transpose segmentation_mask to a 1,y,x array to make calculations etc easier.
            segmentation_mask = segmentation_mask[np.newaxis, :, :]
            unmasked = unmasked[np.newaxis, :, :]
            data_segmentation = data_segmentation[np.newaxis, :, :]
            vertical_coord_axis = 0
            hdim_1_axis = 1
            hdim_2_axis = 2

        seg_mask_unseeded = np.zeros(segmentation_mask.shape)

        # Return all indices where segmentation field == 0
        # meaning unfilled but above threshold
        # TODO: is there a way to do this without np.where?
        vdim_unf, hdim1_unf, hdim2_unf = np.where(segmentation_mask == 0)
        seg_mask_unseeded[vdim_unf, hdim1_unf, hdim2_unf] = 1

        # create labeled field of unfilled, unseeded features
        labels_unseeded, label_num = skimage.measure.label(
            seg_mask_unseeded, return_num=True
        )

        markers_2 = np.zeros(data_segmentation.shape, dtype=np.int32)

        # PBC marker seeding approach
        # loop thru LB points, then check if fillable region (labels_unseeded > 0) and seed
        # then check if point on other side of boundary is > 0 in segmentation_mask and
        # adjust where needed
        """
        "First pass" at seeding features across the boundaries. This first pass will bring in
        eligible (meaning values that are higher than threshold) but not previously watershedded 
        points across the boundary by seeding them with the appropriate feature across the boundary.

        Later, we will run the second pass or "buddy box" approach that handles cases where points across the boundary
        have been watershedded already. 
        """
        if PBC_flag == "hdim_1" or PBC_flag == "both":
            check_add_unseeded_across_bdrys(
                "hdim_1",
                segmentation_mask,
                labels_unseeded,
                hdim1_min,
                hdim1_max,
                markers_2,
            )
        if PBC_flag == "hdim_2" or PBC_flag == "both":
            check_add_unseeded_across_bdrys(
                "hdim_2",
                segmentation_mask,
                labels_unseeded,
                hdim2_min,
                hdim2_max,
                markers_2,
            )

        # Deal with the opposite corner only
        if PBC_flag == "both":
            # TODO: This seems quite slow, is there scope for further speedup?
            for vdim_ind in range(0, segmentation_mask.shape[0]):
                for hdim1_ind in [hdim1_min, hdim1_max]:
                    for hdim2_ind in [hdim2_min, hdim2_max]:
                        # If this point is unseeded and unlabeled
                        if labels_unseeded[vdim_ind, hdim1_ind, hdim2_ind] == 0:
                            continue

                        # Find the opposite point in hdim1 space
                        hdim1_opposite_corner = (
                            hdim1_min if hdim1_ind == hdim1_max else hdim1_max
                        )
                        hdim2_opposite_corner = (
                            hdim2_min if hdim2_ind == hdim2_max else hdim2_max
                        )
                        if (
                            segmentation_mask[
                                vdim_ind, hdim1_opposite_corner, hdim2_opposite_corner
                            ]
                            <= 0
                        ):
                            continue

                        markers_2[vdim_ind, hdim1_ind, hdim2_ind] = segmentation_mask[
                            vdim_ind, hdim1_opposite_corner, hdim2_opposite_corner
                        ]

        markers_2[~unmasked] = 0

        if method == "watershed":
            segmentation_mask_2 = watershed(
                data_segmentation, markers_2.astype(np.int32), mask=unmasked
            )
        else:
            raise ValueError("unknown method, must be watershed")

        # Sum up original mask and secondary PBC-mask for full PBC segmentation
        segmentation_mask_3 = segmentation_mask + segmentation_mask_2

        # Secondary seeding complete, now blending periodic boundaries
        # keep segmentation mask fields for now so we can save these all later
        # for demos of changes, otherwise, could add deletion for memory efficiency, e.g.

        # del segmentation_mask
        # del segmentation_mask_2
        # gc.collect()

        # update mask coord regions

        """
        Now, start the second round of watershedding- the "buddy box" approach.
        'buddies' array contains features of interest and any neighbors that are across the boundary or 
        otherwise have lateral and/or diagonal physical contact with that label.
        The "buddy box" is also used for multiple crossings of the boundaries with segmented features.
        """

        # TODO: this is a very inelegant way of handling this problem. We should wrap up the pure
        # segmentation routines and simply call them again here with the same parameters.
        reg_props_dict = internal_utils.get_label_props_in_dict(segmentation_mask_3)

        if len(reg_props_dict) != 0:
            (
                curr_reg_inds,
                z_reg_inds,
                y_reg_inds,
                x_reg_inds,
            ) = internal_utils.get_indices_of_labels_from_reg_prop_dict(reg_props_dict)

        wall_labels = np.array([])

        w_wall = np.unique(segmentation_mask_3[:, :, 0])
        wall_labels = np.append(wall_labels, w_wall)

        s_wall = np.unique(segmentation_mask_3[:, 0, :])
        wall_labels = np.append(wall_labels, s_wall)

        wall_labels = np.unique(wall_labels)
        wall_labels = wall_labels[(wall_labels) > 0].astype(int)

        # Loop through all segmentation mask labels on the wall
        for cur_idx in wall_labels:
            vdim_indices = z_reg_inds[cur_idx]
            hdim1_indices = y_reg_inds[cur_idx]
            hdim2_indices = x_reg_inds[cur_idx]

            # start buddies array with feature of interest
            buddies = np.array([cur_idx], dtype=int)
            # Loop through all points in the segmentation mask that we're intertested in
            for label_z, label_y, label_x in zip(
                vdim_indices, hdim1_indices, hdim2_indices
            ):
                # check if this is the special case of being a corner point.
                # if it's doubly periodic AND on both x and y boundaries, it's a corner point
                # and we have to look at the other corner.
                # here, we will only look at the corner point and let the below deal with x/y only.
                if PBC_flag == "both" and (
                    np.any(label_y == [hdim1_min, hdim1_max])
                    and np.any(label_x == [hdim2_min, hdim2_max])
                ):
                    # adjust x and y points to the other side
                    y_val_alt = pbc_utils.adjust_pbc_point(
                        label_y, hdim1_min, hdim1_max
                    )
                    x_val_alt = pbc_utils.adjust_pbc_point(
                        label_x, hdim2_min, hdim2_max
                    )
                    label_on_corner = segmentation_mask_3[label_z, y_val_alt, x_val_alt]

                    if label_on_corner >= 0:
                        # add opposite-corner buddy if it exists
                        buddies = np.append(buddies, label_on_corner)

                # on the hdim1 boundary and periodic on hdim1
                if (PBC_flag == "hdim_1" or PBC_flag == "both") and np.any(
                    label_y == [hdim1_min, hdim1_max]
                ):
                    y_val_alt = pbc_utils.adjust_pbc_point(
                        label_y, hdim1_min, hdim1_max
                    )

                    # get the label value on the opposite side
                    label_alt = segmentation_mask_3[label_z, y_val_alt, label_x]

                    # if it's labeled and not already been dealt with
                    if label_alt >= 0:
                        # add above/below buddy if it exists
                        buddies = np.append(buddies, label_alt)

                if (PBC_flag == "hdim_2" or PBC_flag == "both") and np.any(
                    label_x == [hdim2_min, hdim2_max]
                ):
                    x_val_alt = pbc_utils.adjust_pbc_point(
                        label_x, hdim2_min, hdim2_max
                    )

                    # get the seg value on the opposite side
                    label_alt = segmentation_mask_3[label_z, label_y, x_val_alt]

                    # if it's labeled and not already been dealt with
                    if label_alt >= 0:
                        # add left/right buddy if it exists
                        buddies = np.append(buddies, label_alt)

            buddies = np.unique(buddies)

            if np.all(buddies == cur_idx):
                continue
            else:
                inter_buddies, feat_inds, buddy_inds = np.intersect1d(
                    features_in.feature.values[:], buddies, return_indices=True
                )

            # Get features that are needed for the buddy box
            buddy_features = deepcopy(features_in.iloc[feat_inds])

            # create arrays to contain points of all buddies
            # and their transpositions/transformations
            # for use in Buddy Box space

            # z,y,x points in the grid domain with no transformations
            # NOTE: when I think about it, not sure if these are really needed
            # as we use the y_a1/x_a1 points for the data transposition
            # to the buddy box rather than these and their z2/y2/x2 counterparts
            buddy_z = np.array([], dtype=int)
            buddy_y = np.array([], dtype=int)
            buddy_x = np.array([], dtype=int)

            # z,y,x points from the grid domain WHICH MAY OR MAY NOT BE TRANSFORMED
            # so as to be continuous/contiguous across a grid boundary for that dimension
            # (e.g., instead of [1496,1497,0,1,2,3] it would be [1496,1497,1498,1499,1500,1501])
            buddy_z2 = np.array([], dtype=int)
            buddy_y2 = np.array([], dtype=int)
            buddy_x2 = np.array([], dtype=int)

            # These are just for feature positions and are in z2/y2/x2 space
            # (may or may not be within real grid domain)
            # so that when the buddy box is constructed, seeding is done properly
            # in the buddy box space

            # NOTE: We may not need this, as we already do this editing the buddy_features df
            # and an iterrows call through this is what's used to actually seed the buddy box

            buddy_looper = 0

            # loop thru buddies
            for buddy in buddies:
                if buddy == 0:
                    continue
                # isolate feature from set of buddies
                buddy_feat = features_in[features_in["feature"] == buddy].iloc[0]

                # transform buddy feature position if needed for positioning in z2/y2/x2 space
                # MAY be redundant with what is done just below here
                yf2 = pbc_utils.transfm_pbc_point(
                    int(buddy_feat.hdim_1), hdim1_min, hdim1_max
                )
                xf2 = pbc_utils.transfm_pbc_point(
                    int(buddy_feat.hdim_2), hdim2_min, hdim2_max
                )

                # edit value in buddy_features dataframe
                buddy_features.hdim_1.values[
                    buddy_looper
                ] = pbc_utils.transfm_pbc_point(
                    float(buddy_feat.hdim_1), hdim1_min, hdim1_max
                )
                buddy_features.hdim_2.values[
                    buddy_looper
                ] = pbc_utils.transfm_pbc_point(
                    float(buddy_feat.hdim_2), hdim2_min, hdim2_max
                )

                buddy_looper = buddy_looper + 1
                # Create 1:1 map through actual domain points and continuous/contiguous points
                # used to identify buddy box dimension lengths for its construction
                for z, y, x in zip(
                    z_reg_inds[buddy], y_reg_inds[buddy], x_reg_inds[buddy]
                ):
                    buddy_z = np.append(buddy_z, z)
                    buddy_y = np.append(buddy_y, y)
                    buddy_x = np.append(buddy_x, x)

                    y2 = pbc_utils.transfm_pbc_point(y, hdim1_min, hdim1_max)
                    x2 = pbc_utils.transfm_pbc_point(x, hdim2_min, hdim2_max)

                    buddy_z2 = np.append(buddy_z2, z)
                    buddy_y2 = np.append(buddy_y2, y2)
                    buddy_x2 = np.append(buddy_x2, x2)

            # Buddy Box!
            # Identify mins and maxes of Buddy Box continuous points range
            # so that box of correct size can be constructed
            bbox_zstart = int(np.min(buddy_z2))
            bbox_ystart = int(np.min(buddy_y2))
            bbox_xstart = int(np.min(buddy_x2))
            bbox_zend = int(np.max(buddy_z2) + 1)
            bbox_yend = int(np.max(buddy_y2) + 1)
            bbox_xend = int(np.max(buddy_x2) + 1)

            bbox_zsize = bbox_zend - bbox_zstart
            bbox_ysize = bbox_yend - bbox_ystart
            bbox_xsize = bbox_xend - bbox_xstart

            # Creation of actual Buddy Box space for transposition
            # of data in domain and re-seeding with Buddy feature markers
            buddy_rgn = np.zeros((bbox_zsize, bbox_ysize, bbox_xsize))

            # need to loop thru ALL z,y,x inds in buddy box
            # not just the ones that have nonzero seg mask values

            # "_a1" points are re-transformations from the continuous buddy box points
            # back to original grid/domain space to ensure that the correct data are
            # copied to the proper Buddy Box locations
            for z in range(bbox_zstart, bbox_zend):
                for y in range(bbox_ystart, bbox_yend):
                    for x in range(bbox_xstart, bbox_xend):
                        z_a1 = z
                        if y > hdim1_max:
                            y_a1 = y - (hdim1_max + 1)
                        else:
                            y_a1 = y

                        if x > hdim2_max:
                            x_a1 = x - (hdim2_max + 1)
                        else:
                            x_a1 = x
                        if is_3D_seg:
                            buddy_rgn[
                                z - bbox_zstart, y - bbox_ystart, x - bbox_xstart
                            ] = field_in.data[z_a1, y_a1, x_a1]
                        else:
                            buddy_rgn[
                                z - bbox_zstart, y - bbox_ystart, x - bbox_xstart
                            ] = field_in.data[y_a1, x_a1]

            # Update buddy_features feature positions to correspond to buddy box space
            # rather than domain space or continuous/contiguous point space
            if "vdim" not in buddy_features:
                buddy_features["vdim"] = np.zeros(len(buddy_features), dtype=int)
            for buddy_looper in range(0, len(buddy_features)):
                buddy_features.vdim.values[buddy_looper] = (
                    buddy_features.vdim.values[buddy_looper] - bbox_zstart
                )

                buddy_features.hdim_1.values[buddy_looper] = (
                    buddy_features.hdim_1.values[buddy_looper] - bbox_ystart
                )
                buddy_features.hdim_2.values[buddy_looper] = (
                    buddy_features.hdim_2.values[buddy_looper] - bbox_xstart
                )

            # Create dask array from input data:
            buddy_data = buddy_rgn

            # All of the below is the same overarching segmentation procedure as in the original
            # segmentation approach until the line which states
            # "#transform segmentation_mask_4 data back to original mask after PBC first-pass ("segmentation_mask_3")"
            # It's just performed on the buddy box and its data rather than our full domain

            # mask data outside region above/below threshold and invert data if tracking maxima:
            if target == "maximum":
                unmasked_buddies = buddy_data > threshold
                buddy_segmentation = -1 * buddy_data
            elif target == "minimum":
                unmasked_buddies = buddy_data < threshold
                buddy_segmentation = buddy_data
            else:
                raise ValueError("unknown type of target")

            # set markers at the positions of the features:
            buddy_markers = np.zeros(unmasked_buddies.shape).astype(np.int32)
            # Buddy boxes are always without PBCs
            buddy_markers = add_markers(
                buddy_features,
                buddy_markers,
                seed_3D_flag,
                seed_3D_size,
                level,
                PBC_flag="none",
            )

            # set markers in cells not fulfilling threshold condition to zero:
            buddy_markers[~unmasked_buddies] = 0

            marker_vals = np.unique(buddy_markers)

            # Turn into np arrays (not necessary for markers) as dask arrays don't yet seem to work for watershedding algorithm
            buddy_segmentation = np.array(buddy_segmentation)
            unmasked_buddies = np.array(unmasked_buddies)

            # perform segmentation:
            if method == "watershed":
                segmentation_mask_4 = watershed(
                    np.array(buddy_segmentation),
                    buddy_markers.astype(np.int32),
                    mask=unmasked_buddies,
                )

            else:
                raise ValueError("unknown method, must be watershed")

            # remove everything from the individual masks that is more than max_distance_pixel away from the markers

            # mask all segmentation_mask points below threshold as -1
            # to differentiate from those unmasked points NOT filled by watershedding
            segmentation_mask_4[~unmasked_buddies] = -1

            # transform segmentation_mask_4 data back to mask created after PBC first-pass ("segmentation_mask_3")

            # loop through buddy box inds and analogous seg mask inds
            for z_val in range(bbox_zstart, bbox_zend):
                z_seg = z_val - bbox_zstart
                z_val_o = z_val
                for y_val in range(bbox_ystart, bbox_yend):
                    y_seg = y_val - bbox_ystart
                    # y_val_o = y_val
                    if y_val > hdim1_max:
                        y_val_o = y_val - (hdim1_max + 1)
                    else:
                        y_val_o = y_val
                    for x_val in range(bbox_xstart, bbox_xend):
                        x_seg = x_val - bbox_xstart
                        # x_val_o = x_val
                        if x_val > hdim2_max:
                            x_val_o = x_val - (hdim2_max + 1)
                        else:
                            x_val_o = x_val

                        # fix to
                        # overwrite IF:
                        # 1) feature of interest
                        # 2) changing to/from feature of interest or adjacent segmented feature

                        # We don't want to overwrite other features that may be in the
                        # buddy box if not contacting the intersected seg field

                        if np.any(
                            segmentation_mask_3[z_val_o, y_val_o, x_val_o] == buddies
                        ) and np.any(
                            segmentation_mask_4.data[z_seg, y_seg, x_seg] == buddies
                        ):
                            # only do updating procedure if old and new values both in buddy set
                            # and values are different
                            if (
                                segmentation_mask_3[z_val_o, y_val_o, x_val_o]
                                != segmentation_mask_4.data[z_seg, y_seg, x_seg]
                            ):
                                segmentation_mask_3[
                                    z_val_o, y_val_o, x_val_o
                                ] = segmentation_mask_4.data[z_seg, y_seg, x_seg]
        if not is_3D_seg:
            segmentation_mask_3 = segmentation_mask_3[0]

        segmentation_mask = segmentation_mask_3

    if transposed_data:
        if vertical_coord_axis == 1:
            segmentation_mask = np.transpose(segmentation_mask, axes=(1, 0, 2))
        elif vertical_coord_axis == 2:
            segmentation_mask = np.transpose(segmentation_mask, axes=(1, 2, 0))

    # Finished PBC checks and new PBC updated segmentation now in segmentation_mask.
    # Write resulting mask into cube for output
    wh_below_threshold = segmentation_mask == -1
    wh_unsegmented = segmentation_mask == 0
    segmentation_mask[wh_unsegmented] = segment_number_unassigned
    segmentation_mask[wh_below_threshold] = segment_number_below_threshold
    segmentation_out.data = segmentation_mask

    # add ncells to feature dataframe with new statistic method
    features_out = get_statistics(
        features_out,
        np.array(segmentation_out.data.copy()),
        np.array(field_in.data.copy()),
        statistic={"ncells": np.count_nonzero},
        default=0,
    )

    # compute additional statistics, if requested
    if statistic:
        features_out = get_statistics(
            features_out,
            segmentation_out.data.copy(),
            field_in.data.copy(),
            statistic=statistic,
        )

    return segmentation_out, features_out


def check_add_unseeded_across_bdrys(
    dim_to_run: str,
    segmentation_mask: np.array,
    unseeded_labels: np.array,
    border_min: int,
    border_max: int,
    markers_arr: np.array,
    inplace: bool = True,
) -> np.array:
    """Add new markers to unseeded but eligible regions when they are bordering
    an appropriate boundary.

    Parameters
    ----------
    dim_to_run:  {'hdim_1', 'hdim_2'}
        what dimension to run
    segmentation_mask: np.array
        the incomming segmentation mask
    unseeded_labels: np.array
        The list of labels that are unseeded
    border_min: int
        minimum real point in the dimension we are running on
    border_max: int
        maximum real point in the dimension we are running on (inclusive)
    markers_arr: np.array
        The array of markers to re-run segmentation with
    inplace: bool
        whether or not to modify markers_arr in place

    Returns
    -------
    markers_arr with new markers added

    """

    # if we are okay modifying the marker array inplace, do that
    if inplace:
        markers_out = markers_arr
    else:
        # If we can't modify the marker array inplace, make a deep copy.
        markers_out = copy.deepcopy(markers_arr)

    # identify border points and the loop points depending on what we want to run
    if dim_to_run == "hdim_1":
        border_axnum = 1
    elif dim_to_run == "hdim_2":
        border_axnum = 2
    # loop through vertical levels
    for border_ind, border_opposite in [
        (border_min, border_max),
        (border_max, border_min),
    ]:
        label_border_pts = np.take(unseeded_labels, border_ind, axis=border_axnum)
        seg_opp_pts = np.take(segmentation_mask, border_opposite, axis=border_axnum)
        if dim_to_run == "hdim_1":
            cond_to_check = np.logical_and(label_border_pts != 0, seg_opp_pts > 0)
            markers_out[:, border_ind, :][cond_to_check] = seg_opp_pts[cond_to_check]

        elif dim_to_run == "hdim_2":
            cond_to_check = np.logical_and(label_border_pts != 0, seg_opp_pts > 0)
            markers_out[:, :, border_ind][cond_to_check] = seg_opp_pts[cond_to_check]
    return markers_out


def segmentation(
    features: pd.DataFrame,
    field: iris.cube.Cube,
    dxy: float,
    threshold: float = 3e-3,
    target: Literal["maximum", "minimum"] = "maximum",
    level: Union[None, slice] = None,
    method: Literal["watershed"] = "watershed",
    max_distance: Union[None, float] = None,
    vertical_coord: Union[str, None] = None,
    PBC_flag: Literal["none", "hdim_1", "hdim_2", "both"] = "none",
    seed_3D_flag: Literal["column", "box"] = "column",
    seed_3D_size: Union[int, tuple[int]] = 5,
    segment_number_below_threshold: int = 0,
    segment_number_unassigned: int = 0,
    statistic: Union[dict[str, Union[Callable, tuple[Callable, dict]]], None] = None,
) -> tuple[iris.cube.Cube, pd.DataFrame]:
    """Use watershedding to determine region above a threshold
<<<<<<< HEAD
    value around initial seeding position for all time steps of
    the input data. Works both in 2D (based on single seeding
    point) and 3D and returns a mask with zeros everywhere around
    the identified regions and the feature id inside the regions.

    Calls segmentation_timestep at each individal timestep of the
    input data.

    Parameters
    ----------
    features : pandas.DataFrame
        Output from trackpy/maketrack.

    field : iris.cube.Cube
        Containing the field to perform the watershedding on.

    dxy : float
        Grid spacing of the input data.

    threshold : float, optional
        Threshold for the watershedding field to be used for the mask.
        Default is 3e-3.

    target : {'maximum', 'minimum'}, optional
        Flag to determine if tracking is targetting minima or maxima in
        the data. Default is 'maximum'.

    level : slice of iris.cube.Cube, optional
        Levels at which to seed the cells for the watershedding
        algorithm. Default is None.

    method : {'watershed'}, optional
        Flag determining the algorithm to use (currently watershedding
        implemented). 'random_walk' could be uncommented.

    max_distance : float, optional
        Maximum distance from a marker allowed to be classified as
        belonging to that cell in meters. Default is None.

    vertical_coord : {'auto', 'z', 'model_level_number', 'altitude',
                      'geopotential_height'}, optional
        Name of the vertical coordinate for use in 3D segmentation case

    PBC_flag : {'none', 'hdim_1', 'hdim_2', 'both'}
        Sets whether to use periodic boundaries, and if so in which directions.
        'none' means that we do not have periodic boundaries
        'hdim_1' means that we are periodic along hdim1
        'hdim_2' means that we are periodic along hdim2
        'both' means that we are periodic along both horizontal dimensions

    seed_3D_flag: str('column', 'box')
        Seed 3D field at feature positions with either the full column (default)
         or a box of user-set size

    seed_3D_size: int or tuple (dimensions equal to dimensions of `field`)
        This sets the size of the seed box when `seed_3D_flag` is 'box'. If it's an
        integer (units of number of pixels), the seed box is identical in all dimensions.
        If it's a tuple, it specifies the seed area for each dimension separately, in units of pixels.
        Note: we strongly recommend the use of odd numbers for this. If you give
        an even number, your seed box will be biased and not centered
        around the feature.
        Note: if two seed boxes overlap, the feature that is seeded will be the
        closer feature.
    segment_number_below_threshold: int
        the marker to use to indicate a segmentation point is below the threshold.
    segment_number_unassigned: int
        the marker to use to indicate a segmentation point is above the threshold but unsegmented.


    Returns
    -------
    segmentation_out : iris.cube.Cube
        Mask, 0 outside and integer numbers according to track
        inside the area/volume of the feature.

    features_out : pandas.DataFrame
        Feature dataframe including the number of cells (2D or 3D) in
        the segmented area/volume of the feature at the timestep.

    Raises
    ------
    ValueError
        If field_in.ndim is neither 3 nor 4 and 'time' is not included
        in coords.
=======
            value around initial seeding position for all time steps of
            the input data. Works both in 2D (based on single seeding
            point) and 3D and returns a mask with zeros everywhere around
            the identified regions and the feature id inside the regions.

            Calls segmentation_timestep at each individal timestep of the
            input data.

            Parameters
            ----------
            features : pandas.DataFrame
                Output from trackpy/maketrack.

            field : iris.cube.Cube
                Containing the field to perform the watershedding on.

            dxy : float
                Grid spacing of the input data.

            statistic : dict, optional
                Default is None. Optional parameter to calculate bulk statistics within feature detection.
                Dictionary with callable function(s) to apply over the region of each detected feature and the name of the statistics to appear in the feature output dataframe. The functions should be the values and the names of the metric the keys (e.g. {'mean': np.mean})

    boolean, optional
                Default is False. If True, bulk statistics for the data points assigned to each feature are saved in output.

            Output:
            segmentation_out: iris.cube.Cube
                           Cloud mask, 0 outside and integer numbers according to track inside the cloud
        =======
            threshold : float, optional
                Threshold for the watershedding field to be used for the mask. The watershedding is exclusive of the threshold value, i.e. values greater (less) than the threshold are included in the target region, while values equal to the threshold value are excluded.
                Default is 3e-3.

            target : {'maximum', 'minimum'}, optional
                Flag to determine if tracking is targetting minima or maxima in
                the data. Default is 'maximum'.

            level : slice of iris.cube.Cube, optional
                Levels at which to seed the cells for the watershedding
                algorithm. Default is None.

            method : {'watershed'}, optional
                Flag determining the algorithm to use (currently watershedding
                implemented). 'random_walk' could be uncommented.

            max_distance : float, optional
                Maximum distance from a marker allowed to be classified as
                belonging to that cell. Default is None.

            vertical_coord : {'auto', 'z', 'model_level_number', 'altitude',
                              'geopotential_height'}, optional
                Name of the vertical coordinate for use in 3D segmentation case

            PBC_flag : {'none', 'hdim_1', 'hdim_2', 'both'}
                Sets whether to use periodic boundaries, and if so in which directions.
                'none' means that we do not have periodic boundaries
                'hdim_1' means that we are periodic along hdim1
                'hdim_2' means that we are periodic along hdim2
                'both' means that we are periodic along both horizontal dimensions

            seed_3D_flag: str('column', 'box')
                Seed 3D field at feature positions with either the full column (default)
                 or a box of user-set size

            seed_3D_size: int or tuple (dimensions equal to dimensions of `field`)
                This sets the size of the seed box when `seed_3D_flag` is 'box'. If it's an
                integer, the seed box is identical in all dimensions. If it's a tuple, it specifies the
                seed area for each dimension separately. Note: we recommend the use
                of odd numbers for this. If you give an even number, your seed box will be
                biased and not centered around the feature.
            segment_number_below_threshold: int
                the marker to use to indicate a segmentation point is below the threshold.
            segment_number_unassigned: int
                the marker to use to indicate a segmentation point is above the threshold but unsegmented.
        statistic: boolean, optional
            Default is False. If True, bulk statistics for the data points assigned to each feature are saved in output.


            Returns
            -------
            segmentation_out : iris.cube.Cube
                Mask, 0 outside and integer numbers according to track
                inside the area/volume of the feature.

            features_out : pandas.DataFrame
                Feature dataframe including the number of cells (2D or 3D) in
                the segmented area/volume of the feature at the timestep.

            Raises
            ------
            ValueError
                If field_in.ndim is neither 3 nor 4 and 'time' is not included
                in coords.
>>>>>>> f1d3a4ed
    """
    import pandas as pd
    from iris.cube import CubeList

    logging.info("Start watershedding 3D")

    # check input for right dimensions:
    if not (field.ndim == 3 or field.ndim == 4):
        raise ValueError(
            "input to segmentation step must be 3D or 4D including a time dimension"
        )
    if "time" not in [coord.name() for coord in field.coords()]:
        raise ValueError(
            "input to segmentation step must include a dimension named 'time'"
        )

    # CubeList and list to store individual segmentation masks and feature DataFrames with information about segmentation
    segmentation_out_list = CubeList()
    features_out_list = []

    # loop over individual input timesteps for segmentation:
    # OR do segmentation on single timestep
    field_time = field.slices_over("time")

    for i, field_i in enumerate(field_time):
        time_i = field_i.coord("time").units.num2date(field_i.coord("time").points[0])
        features_i = features.loc[features["time"] == np.datetime64(time_i)]
        segmentation_out_i, features_out_i = segmentation_timestep(
            field_i,
            features_i,
            dxy,
            threshold=threshold,
            target=target,
            level=level,
            method=method,
            max_distance=max_distance,
            vertical_coord=vertical_coord,
            PBC_flag=PBC_flag,
            seed_3D_flag=seed_3D_flag,
            seed_3D_size=seed_3D_size,
            segment_number_unassigned=segment_number_unassigned,
            segment_number_below_threshold=segment_number_below_threshold,
            statistic=statistic,
        )
        segmentation_out_list.append(segmentation_out_i)
        features_out_list.append(features_out_i)
        logging.debug(
            "Finished segmentation for " + time_i.strftime("%Y-%m-%d_%H:%M:%S")
        )

    # Merge output from individual timesteps:
    segmentation_out = segmentation_out_list.merge_cube()
    features_out = pd.concat(features_out_list)

    logging.debug("Finished segmentation")
    return segmentation_out, features_out


def watershedding_3D(track, field_in, **kwargs):
    """Wrapper for the segmentation()-function."""
    kwargs.pop("method", None)
    return segmentation_3D(track, field_in, method="watershed", **kwargs)


def watershedding_2D(track, field_in, **kwargs):
    """Wrapper for the segmentation()-function."""
    kwargs.pop("method", None)
    return segmentation_2D(track, field_in, method="watershed", **kwargs)<|MERGE_RESOLUTION|>--- conflicted
+++ resolved
@@ -409,13 +409,10 @@
         the marker to use to indicate a segmentation point is below the threshold.
     segment_number_unassigned: int
         the marker to use to indicate a segmentation point is above the threshold but unsegmented.
-<<<<<<< HEAD
         This can be the same as `segment_number_below_threshold`, but can also be set separately.
-=======
     statistics: boolean, optional
         Default is None. If True, bulk statistics for the data points assigned to each feature are saved in output.
 
->>>>>>> f1d3a4ed
 
     Returns
     -------
@@ -1136,7 +1133,6 @@
     statistic: Union[dict[str, Union[Callable, tuple[Callable, dict]]], None] = None,
 ) -> tuple[iris.cube.Cube, pd.DataFrame]:
     """Use watershedding to determine region above a threshold
-<<<<<<< HEAD
     value around initial seeding position for all time steps of
     the input data. Works both in 2D (based on single seeding
     point) and 3D and returns a mask with zeros everywhere around
@@ -1154,7 +1150,7 @@
         Containing the field to perform the watershedding on.
 
     dxy : float
-        Grid spacing of the input data.
+        Grid spacing of the input data in meters.
 
     threshold : float, optional
         Threshold for the watershedding field to be used for the mask.
@@ -1204,6 +1200,9 @@
         the marker to use to indicate a segmentation point is below the threshold.
     segment_number_unassigned: int
         the marker to use to indicate a segmentation point is above the threshold but unsegmented.
+    statistic : dict, optional
+        Default is None. Optional parameter to calculate bulk statistics within feature detection.
+        Dictionary with callable function(s) to apply over the region of each detected feature and the name of the statistics to appear in the feature output dataframe. The functions should be the values and the names of the metric the keys (e.g. {'mean': np.mean})
 
 
     Returns
@@ -1221,102 +1220,6 @@
     ValueError
         If field_in.ndim is neither 3 nor 4 and 'time' is not included
         in coords.
-=======
-            value around initial seeding position for all time steps of
-            the input data. Works both in 2D (based on single seeding
-            point) and 3D and returns a mask with zeros everywhere around
-            the identified regions and the feature id inside the regions.
-
-            Calls segmentation_timestep at each individal timestep of the
-            input data.
-
-            Parameters
-            ----------
-            features : pandas.DataFrame
-                Output from trackpy/maketrack.
-
-            field : iris.cube.Cube
-                Containing the field to perform the watershedding on.
-
-            dxy : float
-                Grid spacing of the input data.
-
-            statistic : dict, optional
-                Default is None. Optional parameter to calculate bulk statistics within feature detection.
-                Dictionary with callable function(s) to apply over the region of each detected feature and the name of the statistics to appear in the feature output dataframe. The functions should be the values and the names of the metric the keys (e.g. {'mean': np.mean})
-
-    boolean, optional
-                Default is False. If True, bulk statistics for the data points assigned to each feature are saved in output.
-
-            Output:
-            segmentation_out: iris.cube.Cube
-                           Cloud mask, 0 outside and integer numbers according to track inside the cloud
-        =======
-            threshold : float, optional
-                Threshold for the watershedding field to be used for the mask. The watershedding is exclusive of the threshold value, i.e. values greater (less) than the threshold are included in the target region, while values equal to the threshold value are excluded.
-                Default is 3e-3.
-
-            target : {'maximum', 'minimum'}, optional
-                Flag to determine if tracking is targetting minima or maxima in
-                the data. Default is 'maximum'.
-
-            level : slice of iris.cube.Cube, optional
-                Levels at which to seed the cells for the watershedding
-                algorithm. Default is None.
-
-            method : {'watershed'}, optional
-                Flag determining the algorithm to use (currently watershedding
-                implemented). 'random_walk' could be uncommented.
-
-            max_distance : float, optional
-                Maximum distance from a marker allowed to be classified as
-                belonging to that cell. Default is None.
-
-            vertical_coord : {'auto', 'z', 'model_level_number', 'altitude',
-                              'geopotential_height'}, optional
-                Name of the vertical coordinate for use in 3D segmentation case
-
-            PBC_flag : {'none', 'hdim_1', 'hdim_2', 'both'}
-                Sets whether to use periodic boundaries, and if so in which directions.
-                'none' means that we do not have periodic boundaries
-                'hdim_1' means that we are periodic along hdim1
-                'hdim_2' means that we are periodic along hdim2
-                'both' means that we are periodic along both horizontal dimensions
-
-            seed_3D_flag: str('column', 'box')
-                Seed 3D field at feature positions with either the full column (default)
-                 or a box of user-set size
-
-            seed_3D_size: int or tuple (dimensions equal to dimensions of `field`)
-                This sets the size of the seed box when `seed_3D_flag` is 'box'. If it's an
-                integer, the seed box is identical in all dimensions. If it's a tuple, it specifies the
-                seed area for each dimension separately. Note: we recommend the use
-                of odd numbers for this. If you give an even number, your seed box will be
-                biased and not centered around the feature.
-            segment_number_below_threshold: int
-                the marker to use to indicate a segmentation point is below the threshold.
-            segment_number_unassigned: int
-                the marker to use to indicate a segmentation point is above the threshold but unsegmented.
-        statistic: boolean, optional
-            Default is False. If True, bulk statistics for the data points assigned to each feature are saved in output.
-
-
-            Returns
-            -------
-            segmentation_out : iris.cube.Cube
-                Mask, 0 outside and integer numbers according to track
-                inside the area/volume of the feature.
-
-            features_out : pandas.DataFrame
-                Feature dataframe including the number of cells (2D or 3D) in
-                the segmented area/volume of the feature at the timestep.
-
-            Raises
-            ------
-            ValueError
-                If field_in.ndim is neither 3 nor 4 and 'time' is not included
-                in coords.
->>>>>>> f1d3a4ed
     """
     import pandas as pd
     from iris.cube import CubeList
