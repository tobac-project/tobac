"""Provide segmentation techniques.

Segmentation techniques are used to associate areas or volumes to each
identified feature. The segmentation is implemented using watershedding
techniques from the field of image processing with a fixed threshold
value. This value has to be set specifically for every type of input
data and application. The segmentation can be performed for both
two-dimensional and three-dimensional data. At each timestep, a marker
is set at the position (weighted mean center) of each feature identified
in the detection step in an array otherwise filled with zeros. In case
of the three-dimentional watershedding, all cells in the column above
the weighted mean center position of the identified features fulfilling
the threshold condition are set to the respective marker. The algorithm
then fills the area (2D) or volume (3D) based on the input field
starting from these markers until reaching the threshold. If two or more
features are directly connected, the border runs along the
watershed line between the two regions. This procedure creates a mask 
that has the same form as the input data, with the corresponding integer 
number at all grid points that belong to a feature, else with zero. This 
mask can be conveniently and efficiently used to select the volume of each
feature at a specific time step for further analysis or visialization. 

References
----------
.. Heikenfeld, M., Marinescu, P. J., Christensen, M.,
   Watson-Parris, D., Senf, F., van den Heever, S. C.
   & Stier, P. (2019). tobac 1.2: towards a flexible 
   framework for tracking and analysis of clouds in 
   diverse datasets. Geoscientific Model Development,
   12(11), 4551-4570.
"""
import copy
import logging
import numpy as np

import skimage
import numpy as np
import pandas as pd

from . import utils as tb_utils
from .utils import periodic_boundaries as pbc_utils
from .utils import internal as internal_utils
from .utils import get_statistics


def add_markers(
    features, marker_arr, seed_3D_flag, seed_3D_size=5, level=None, PBC_flag="none"
):
    """Adds markers for watershedding using the `features` dataframe
    to the marker_arr.

    Parameters
    ----------
    features: pandas.DataFrame
        Features for one point in time to add as markers.
    marker_arr: 2D or 3D array-like
        Array to add the markers to. Assumes a (z, y, x) configuration.
    seed_3D_flag: str('column', 'box')
        Seed 3D field at feature positions with either the full column
         or a box of user-set size
    seed_3D_size: int or tuple (dimensions equal to dimensions of `field`)
        This sets the size of the seed box when `seed_3D_flag` is 'box'. If it's an
        integer, the seed box is identical in all dimensions. If it's a tuple, it specifies the
        seed area for each dimension separately.
        Note: we recommend the use of odd numbers for this. If you give
        an even number, your seed box will be biased and not centered
        around the feature.
        Note: if two seed boxes overlap, the feature that is seeded will be the
        closer feature.
    level: slice or None
        If `seed_3D_flag` is 'column', the levels at which to seed the
        cells for the watershedding algorithm. If None, seeds all levels.
    PBC_flag : {'none', 'hdim_1', 'hdim_2', 'both'}
        Sets whether to use periodic boundaries, and if so in which directions.
        'none' means that we do not have periodic boundaries
        'hdim_1' means that we are periodic along hdim1
        'hdim_2' means that we are periodic along hdim2
        'both' means that we are periodic along both horizontal dimensions

    Returns
    -------
    2D or 3D array like (same type as `marker_arr`)
        The marker array
    """
    if seed_3D_flag not in ["column", "box"]:
        raise ValueError('seed_3D_flag must be either "column" or "box"')

    # What marker number is the background? Assumed 0.
    bg_marker = 0

    if level is None:
        level = slice(None)

    if len(marker_arr.shape) == 3:
        is_3D = True
        z_len = marker_arr.shape[0]
        h1_len = marker_arr.shape[1]
        h2_len = marker_arr.shape[2]

    else:
        is_3D = False
        z_len = 0
        h1_len = marker_arr.shape[0]
        h2_len = marker_arr.shape[1]
        # transpose to 3D array to make things easier.
        marker_arr = marker_arr[np.newaxis, :, :]

    if seed_3D_flag == "column":
        for _, row in features.iterrows():
            # Offset marker locations by 0.5 to find nearest pixel
            marker_arr[
                level,
                int(row["hdim_1"] + 0.5) % h1_len,
                int(row["hdim_2"] + 0.5) % h2_len,
            ] = row["feature"]

    elif seed_3D_flag == "box":
        # Get the size of the seed box from the input parameter
        try:
            if is_3D:
                seed_z = seed_3D_size[0]
                start_num = 1
            else:
                start_num = 0
            seed_h1 = seed_3D_size[start_num]
            seed_h2 = seed_3D_size[start_num + 1]
        except TypeError:
            # Not iterable, assume int.
            seed_z = seed_3D_size
            seed_h1 = seed_3D_size
            seed_h2 = seed_3D_size

        for _, row in features.iterrows():
            if is_3D:
                # If we have a 3D input and we need to do box seeding
                # we need to have 3D features.
                try:
                    row["vdim"]
                except KeyError:
                    raise ValueError(
                        "For Box seeding on 3D segmentation,"
                        " you must have a 3D input source."
                    )

            # Because we don't support PBCs on the vertical axis,
            # this is simple- just go in the seed_z/2 points around the
            # vdim of the feature, up to the limits of the array.
            if is_3D:
                z_seed_start = int(np.max([0, np.ceil(row["vdim"] - seed_z / 2)]))
                z_seed_end = int(np.min([z_len, np.ceil(row["vdim"] + seed_z / 2)]))
            else:
                z_seed_start = 0
                z_seed_end = 1
            # For the horizontal dimensions, it's more complicated if we have
            # PBCs.
            hdim_1_min = int(np.ceil(row["hdim_1"] - seed_h1 / 2))
            hdim_1_max = int(np.ceil(row["hdim_1"] + seed_h1 / 2))
            hdim_2_min = int(np.ceil(row["hdim_2"] - seed_h2 / 2))
            hdim_2_max = int(np.ceil(row["hdim_2"] + seed_h2 / 2))

            all_seed_boxes = pbc_utils.get_pbc_coordinates(
                h1_min=0,
                h1_max=h1_len,
                h2_min=0,
                h2_max=h2_len,
                h1_start_coord=hdim_1_min,
                h1_end_coord=hdim_1_max,
                h2_start_coord=hdim_2_min,
                h2_end_coord=hdim_2_max,
                PBC_flag=PBC_flag,
            )
            for seed_box in all_seed_boxes:
                # Need to see if there are any other points seeded
                # in this seed box first.
                curr_box_markers = marker_arr[
                    z_seed_start:z_seed_end,
                    seed_box[0] : seed_box[1],
                    seed_box[2] : seed_box[3],
                ]
                all_feats_in_box = np.unique(curr_box_markers)
                if np.any(curr_box_markers != bg_marker):
                    # If we have non-background points already seeded,
                    # we need to find the best way to seed them.
                    # Currently seeding with the closest point.
                    # Loop through all points in the box
                    with np.nditer(curr_box_markers, flags=["multi_index"]) as it:
                        for curr_box_pt in it:
                            # Get its global index so that we can calculate
                            # distance and set the array.
                            local_index = it.multi_index
                            global_index = (
                                local_index[0] + z_seed_start,
                                local_index[1] + seed_box[0],
                                local_index[2] + seed_box[2],
                            )
                            # If it's a background marker, we can just set it
                            # with the feature we're working on.
                            if curr_box_pt == bg_marker:
                                marker_arr[global_index] = row["feature"]
                                continue
                            # it has another feature in it. Calculate the distance
                            # from its current set feature and the new feature.
                            if is_3D:
                                curr_coord = (row["vdim"], row["hdim_1"], row["hdim_2"])
                            else:
                                curr_coord = (0, row["hdim_1"], row["hdim_2"])

                            dist_from_curr_pt = pbc_utils.calc_distance_coords_pbc(
                                np.array(global_index),
                                np.array(curr_coord),
                                min_h1=0,
                                max_h1=h1_len,
                                min_h2=0,
                                max_h2=h2_len,
                                PBC_flag=PBC_flag,
                            )

                            # This is technically an O(N^2) operation, but
                            # hopefully performance isn't too bad as this should
                            # be rare.
                            orig_row = features[
                                features["feature"] == curr_box_pt
                            ].iloc[0]
                            if is_3D:
                                orig_coord = (
                                    orig_row["vdim"],
                                    orig_row["hdim_1"],
                                    orig_row["hdim_2"],
                                )
                            else:
                                orig_coord = (0, orig_row["hdim_1"], orig_row["hdim_2"])
                            dist_from_orig_pt = pbc_utils.calc_distance_coords_pbc(
                                np.array(global_index),
                                np.array(orig_coord),
                                min_h1=0,
                                max_h1=h1_len,
                                min_h2=0,
                                max_h2=h2_len,
                                PBC_flag=PBC_flag,
                            )
                            # The current point center is further away
                            # than the original point center, so do nothing
                            if dist_from_curr_pt > dist_from_orig_pt:
                                continue
                            else:
                                # the current point center is closer.
                                marker_arr[global_index] = row["feature"]
                # completely unseeded region so far.
                else:
                    marker_arr[
                        z_seed_start:z_seed_end,
                        seed_box[0] : seed_box[1],
                        seed_box[2] : seed_box[3],
                    ] = row["feature"]

    # If we aren't 3D, transpose back.
    if not is_3D:
        marker_arr = marker_arr[0, :, :]

    return marker_arr


def segmentation_3D(
    features,
    field,
    dxy,
    threshold=3e-3,
    target="maximum",
    level=None,
    method="watershed",
    max_distance=None,
    PBC_flag="none",
    seed_3D_flag="column",
<<<<<<< HEAD
    statistics=False,
=======
    statistics=None,
>>>>>>> be432c44
):
    """Wrapper for the segmentation()-function."""

    return segmentation(
        features,
        field,
        dxy,
        threshold=threshold,
        target=target,
        level=level,
        method=method,
        max_distance=max_distance,
        PBC_flag=PBC_flag,
        seed_3D_flag=seed_3D_flag,
        statistics=statistics,
    )


def segmentation_2D(
    features,
    field,
    dxy,
    threshold=3e-3,
    target="maximum",
    level=None,
    method="watershed",
    max_distance=None,
    PBC_flag="none",
    seed_3D_flag="column",
<<<<<<< HEAD
    statistics=False,
=======
    statistics=None,
>>>>>>> be432c44
):
    """Wrapper for the segmentation()-function."""
    return segmentation(
        features,
        field,
        dxy,
        threshold=threshold,
        target=target,
        level=level,
        method=method,
        max_distance=max_distance,
        PBC_flag=PBC_flag,
        seed_3D_flag=seed_3D_flag,
        statistics=statistics,
    )


def segmentation_timestep(
    field_in,
    features_in,
    dxy,
    threshold=3e-3,
    target="maximum",
    level=None,
    method="watershed",
    max_distance=None,
    vertical_coord=None,
    PBC_flag="none",
    seed_3D_flag="column",
    seed_3D_size=5,
    segment_number_below_threshold=0,
    segment_number_unassigned=0,
<<<<<<< HEAD
    statistics=False,
=======
    statistics=None,
>>>>>>> be432c44
):
    """Perform watershedding for an individual time step of the data. Works
    for both 2D and 3D data

    Parameters
    ----------
    field_in : iris.cube.Cube
        Input field to perform the watershedding on (2D or 3D for one
        specific point in time).

    features_in : pandas.DataFrame
        Features for one specific point in time.

    dxy : float
        Grid spacing of the input data in metres

    threshold : float, optional
        Threshold for the watershedding field to be used for the mask.
        Default is 3e-3.

    target : {'maximum', 'minimum'}, optional
        Flag to determine if tracking is targetting minima or maxima in
        the data to determine from which direction to approach the threshold
        value. Default is 'maximum'.

    level : slice of iris.cube.Cube, optional
        Levels at which to seed the cells for the watershedding
        algorithm. Default is None.

    method : {'watershed'}, optional
        Flag determining the algorithm to use (currently watershedding
        implemented). 'random_walk' could be uncommented.

    max_distance : float, optional
        Maximum distance from a marker allowed to be classified as
        belonging to that cell. Default is None.

    vertical_coord : str, optional
        Vertical coordinate in 3D input data. If None, input is checked for
        one of {'z', 'model_level_number', 'altitude','geopotential_height'}
        as a likely coordinate name

    PBC_flag : {'none', 'hdim_1', 'hdim_2', 'both'}
        Sets whether to use periodic boundaries, and if so in which directions.
        'none' means that we do not have periodic boundaries
        'hdim_1' means that we are periodic along hdim1
        'hdim_2' means that we are periodic along hdim2
        'both' means that we are periodic along both horizontal dimensions
    seed_3D_flag: str('column', 'box')
        Seed 3D field at feature positions with either the full column (default)
         or a box of user-set size
    seed_3D_size: int or tuple (dimensions equal to dimensions of `field`)
        This sets the size of the seed box when `seed_3D_flag` is 'box'. If it's an
        integer, the seed box is identical in all dimensions. If it's a tuple, it specifies the
        seed area for each dimension separately. Note: we recommend the use
        of odd numbers for this. If you give an even number, your seed box will be
        biased and not centered around the feature.
    segment_number_below_threshold: int
        the marker to use to indicate a segmentation point is below the threshold.
    segment_number_unassigned: int
        the marker to use to indicate a segmentation point is above the threshold but unsegmented.
    statistics: boolean, optional
<<<<<<< HEAD
        Default is False. If True, bulk statistics for the data points assigned to each feature are saved in output.
=======
        Default is None. If True, bulk statistics for the data points assigned to each feature are saved in output.
>>>>>>> be432c44


    Returns
    -------
    segmentation_out : iris.cube.Cube
        Mask, 0 outside and integer numbers according to track
        inside the ojects.

    features_out : pandas.DataFrame
        Feature dataframe including the number of cells (2D or 3D) in
        the segmented area/volume of the feature at the timestep.

    Raises
    ------
    ValueError
        If target is neither 'maximum' nor 'minimum'.

        If vertical_coord is not in {'auto', 'z', 'model_level_number',
                                     'altitude', geopotential_height'}.

        If there is more than one coordinate name.

        If the spatial dimension is neither 2 nor 3.

        If method is not 'watershed'.

    """

    # The location of watershed within skimage submodules changes with v0.19, but I've kept both for backward compatibility for now
    try:
        from skimage.segmentation import watershed
    except ImportError:
        from skimage.morphology import watershed
    # from skimage.segmentation import random_walker
    from scipy.ndimage import distance_transform_edt
    from copy import deepcopy

    if max_distance is not None and PBC_flag in ["hdim_1", "hdim_2", "both"]:
        raise NotImplementedError("max_distance not yet implemented for PBCs")

    # How many dimensions are we using?
    if field_in.ndim == 2:
        hdim_1_axis = 0
        hdim_2_axis = 1
    elif field_in.ndim == 3:
        vertical_axis = internal_utils.find_vertical_axis_from_coord(
            field_in, vertical_coord=vertical_coord
        )
        ndim_vertical = field_in.coord_dims(vertical_axis)
        if len(ndim_vertical) > 1:
            raise ValueError("please specify 1 dimensional vertical coordinate")
        vertical_coord_axis = ndim_vertical[0]
        # Once we know the vertical coordinate, we can resolve the
        # horizontal coordinates
        # To make things easier, we will transpose the axes
        # so that they are consistent.

        hdim_1_axis, hdim_2_axis = internal_utils.find_hdim_axes_3D(
            field_in, vertical_axis=vertical_coord_axis
        )
    else:
        raise ValueError(
            "Segmentation routine only possible with 2 or 3 spatial dimensions"
        )

    if segment_number_below_threshold > 0 or segment_number_unassigned > 0:
        raise ValueError("Below/above threshold markers must be <=0")

    # copy feature dataframe for output
    features_out = deepcopy(features_in)
    # Create cube of the same dimensions and coordinates as input data to store mask:
    segmentation_out = 1 * field_in
    segmentation_out.rename("segmentation_mask")
    segmentation_out.units = 1

    # Get raw array from input data:
    data = field_in.core_data()
    is_3D_seg = len(data.shape) == 3
    # To make things easier, we will transpose the axes
    # so that they are consistent: z, hdim_1, hdim_2
    # We only need to do this for 3D.
    transposed_data = False
    if is_3D_seg:
        if vertical_coord_axis == 1:
            data = np.transpose(data, axes=(1, 0, 2))
            transposed_data = True
        elif vertical_coord_axis == 2:
            data = np.transpose(data, axes=(2, 0, 1))
            transposed_data = True

    # Set level at which to create "Seed" for each feature in the case of 3D watershedding:
    # If none, use all levels (later reduced to the ones fulfilling the theshold conditions)
    if level is None:
        level = slice(None)

    # transform max_distance in metres to distance in pixels:
    if max_distance is not None:
        max_distance_pixel = np.ceil(max_distance / dxy)

    # mask data outside region above/below threshold and invert data if tracking maxima:
    if target == "maximum":
        unmasked = data > threshold
        data_segmentation = -1 * data
    elif target == "minimum":
        unmasked = data < threshold
        data_segmentation = data
    else:
        raise ValueError("unknown type of target")

    # set markers at the positions of the features:
    markers = np.zeros(unmasked.shape).astype(np.int32)
    markers = add_markers(
        features_in, markers, seed_3D_flag, seed_3D_size, level, PBC_flag
    )
    # set markers in cells not fulfilling threshold condition to zero:
    markers[~unmasked] = 0
    # marker_vals = np.unique(markers)

    # Turn into np arrays (not necessary for markers) as dask arrays don't yet seem to work for watershedding algorithm
    data_segmentation = np.array(data_segmentation)
    unmasked = np.array(unmasked)

    # perform segmentation:
    if method == "watershed":
        segmentation_mask = watershed(
            np.array(data_segmentation), markers.astype(np.int32), mask=unmasked
        )
    else:
        raise ValueError("unknown method, must be watershed")

    # remove everything from the individual masks that is more than max_distance_pixel away from the markers
    if max_distance is not None:
        D = distance_transform_edt((markers == 0))
        segmentation_mask[
            np.bitwise_and(segmentation_mask > 0, D > max_distance_pixel)
        ] = 0

    # mask all segmentation_mask points below threshold as -1
    # to differentiate from those unmasked points NOT filled by watershedding
    # TODO: allow user to specify
    points_below_threshold_val = -1
    segmentation_mask[~unmasked] = points_below_threshold_val

    hdim1_min = 0
    hdim1_max = segmentation_mask.shape[hdim_1_axis] - 1
    hdim2_min = 0
    hdim2_max = segmentation_mask.shape[hdim_2_axis] - 1

    # all options that involve dealing with periodic boundaries
    pbc_options = ["hdim_1", "hdim_2", "both"]
    # Only run this if we need to deal with PBCs
    if PBC_flag in pbc_options:
        if not is_3D_seg:
            # let's transpose segmentation_mask to a 1,y,x array to make calculations etc easier.
            segmentation_mask = segmentation_mask[np.newaxis, :, :]
            unmasked = unmasked[np.newaxis, :, :]
            data_segmentation = data_segmentation[np.newaxis, :, :]
            vertical_coord_axis = 0
            hdim_1_axis = 1
            hdim_2_axis = 2

        seg_mask_unseeded = np.zeros(segmentation_mask.shape)

        # Return all indices where segmentation field == 0
        # meaning unfilled but above threshold
        # TODO: is there a way to do this without np.where?
        vdim_unf, hdim1_unf, hdim2_unf = np.where(segmentation_mask == 0)
        seg_mask_unseeded[vdim_unf, hdim1_unf, hdim2_unf] = 1

        # create labeled field of unfilled, unseeded features
        labels_unseeded, label_num = skimage.measure.label(
            seg_mask_unseeded, return_num=True
        )

        markers_2 = np.zeros(data_segmentation.shape, dtype=np.int32)

        # PBC marker seeding approach
        # loop thru LB points, then check if fillable region (labels_unseeded > 0) and seed
        # then check if point on other side of boundary is > 0 in segmentation_mask and
        # adjust where needed
        """
        "First pass" at seeding features across the boundaries. This first pass will bring in
        eligible (meaning values that are higher than threshold) but not previously watershedded 
        points across the boundary by seeding them with the appropriate feature across the boundary.

        Later, we will run the second pass or "buddy box" approach that handles cases where points across the boundary
        have been watershedded already. 
        """
        if PBC_flag == "hdim_1" or PBC_flag == "both":
            check_add_unseeded_across_bdrys(
                "hdim_1",
                segmentation_mask,
                labels_unseeded,
                hdim1_min,
                hdim1_max,
                markers_2,
            )
        if PBC_flag == "hdim_2" or PBC_flag == "both":
            check_add_unseeded_across_bdrys(
                "hdim_2",
                segmentation_mask,
                labels_unseeded,
                hdim2_min,
                hdim2_max,
                markers_2,
            )

        # Deal with the opposite corner only
        if PBC_flag == "both":
            # TODO: This seems quite slow, is there scope for further speedup?
            for vdim_ind in range(0, segmentation_mask.shape[0]):
                for hdim1_ind in [hdim1_min, hdim1_max]:
                    for hdim2_ind in [hdim2_min, hdim2_max]:
                        # If this point is unseeded and unlabeled
                        if labels_unseeded[vdim_ind, hdim1_ind, hdim2_ind] == 0:
                            continue

                        # Find the opposite point in hdim1 space
                        hdim1_opposite_corner = (
                            hdim1_min if hdim1_ind == hdim1_max else hdim1_max
                        )
                        hdim2_opposite_corner = (
                            hdim2_min if hdim2_ind == hdim2_max else hdim2_max
                        )
                        if (
                            segmentation_mask[
                                vdim_ind, hdim1_opposite_corner, hdim2_opposite_corner
                            ]
                            <= 0
                        ):
                            continue

                        markers_2[vdim_ind, hdim1_ind, hdim2_ind] = segmentation_mask[
                            vdim_ind, hdim1_opposite_corner, hdim2_opposite_corner
                        ]

        markers_2[~unmasked] = 0

        if method == "watershed":
            segmentation_mask_2 = watershed(
                data_segmentation, markers_2.astype(np.int32), mask=unmasked
            )
        else:
            raise ValueError("unknown method, must be watershed")

        # Sum up original mask and secondary PBC-mask for full PBC segmentation
        segmentation_mask_3 = segmentation_mask + segmentation_mask_2

        # Secondary seeding complete, now blending periodic boundaries
        # keep segmentation mask fields for now so we can save these all later
        # for demos of changes, otherwise, could add deletion for memory efficiency, e.g.

        # del segmentation_mask
        # del segmentation_mask_2
        # gc.collect()

        # update mask coord regions

        """
        Now, start the second round of watershedding- the "buddy box" approach.
        'buddies' array contains features of interest and any neighbors that are across the boundary or 
        otherwise have lateral and/or diagonal physical contact with that label.
        The "buddy box" is also used for multiple crossings of the boundaries with segmented features.
        """

        # TODO: this is a very inelegant way of handling this problem. We should wrap up the pure
        # segmentation routines and simply call them again here with the same parameters.
        reg_props_dict = internal_utils.get_label_props_in_dict(segmentation_mask_3)

        if len(reg_props_dict) != 0:
            (
                curr_reg_inds,
                z_reg_inds,
                y_reg_inds,
                x_reg_inds,
            ) = internal_utils.get_indices_of_labels_from_reg_prop_dict(reg_props_dict)

        wall_labels = np.array([])

        w_wall = np.unique(segmentation_mask_3[:, :, 0])
        wall_labels = np.append(wall_labels, w_wall)

        s_wall = np.unique(segmentation_mask_3[:, 0, :])
        wall_labels = np.append(wall_labels, s_wall)

        wall_labels = np.unique(wall_labels)
        wall_labels = wall_labels[(wall_labels) > 0].astype(int)

        # Loop through all segmentation mask labels on the wall
        for cur_idx in wall_labels:
            vdim_indices = z_reg_inds[cur_idx]
            hdim1_indices = y_reg_inds[cur_idx]
            hdim2_indices = x_reg_inds[cur_idx]

            # start buddies array with feature of interest
            buddies = np.array([cur_idx], dtype=int)
            # Loop through all points in the segmentation mask that we're intertested in
            for label_z, label_y, label_x in zip(
                vdim_indices, hdim1_indices, hdim2_indices
            ):
                # check if this is the special case of being a corner point.
                # if it's doubly periodic AND on both x and y boundaries, it's a corner point
                # and we have to look at the other corner.
                # here, we will only look at the corner point and let the below deal with x/y only.
                if PBC_flag == "both" and (
                    np.any(label_y == [hdim1_min, hdim1_max])
                    and np.any(label_x == [hdim2_min, hdim2_max])
                ):
                    # adjust x and y points to the other side
                    y_val_alt = pbc_utils.adjust_pbc_point(
                        label_y, hdim1_min, hdim1_max
                    )
                    x_val_alt = pbc_utils.adjust_pbc_point(
                        label_x, hdim2_min, hdim2_max
                    )
                    label_on_corner = segmentation_mask_3[label_z, y_val_alt, x_val_alt]

                    if label_on_corner >= 0:
                        # add opposite-corner buddy if it exists
                        buddies = np.append(buddies, label_on_corner)

                # on the hdim1 boundary and periodic on hdim1
                if (PBC_flag == "hdim_1" or PBC_flag == "both") and np.any(
                    label_y == [hdim1_min, hdim1_max]
                ):
                    y_val_alt = pbc_utils.adjust_pbc_point(
                        label_y, hdim1_min, hdim1_max
                    )

                    # get the label value on the opposite side
                    label_alt = segmentation_mask_3[label_z, y_val_alt, label_x]

                    # if it's labeled and not already been dealt with
                    if label_alt >= 0:
                        # add above/below buddy if it exists
                        buddies = np.append(buddies, label_alt)

                if (PBC_flag == "hdim_2" or PBC_flag == "both") and np.any(
                    label_x == [hdim2_min, hdim2_max]
                ):
                    x_val_alt = pbc_utils.adjust_pbc_point(
                        label_x, hdim2_min, hdim2_max
                    )

                    # get the seg value on the opposite side
                    label_alt = segmentation_mask_3[label_z, label_y, x_val_alt]

                    # if it's labeled and not already been dealt with
                    if label_alt >= 0:
                        # add left/right buddy if it exists
                        buddies = np.append(buddies, label_alt)

            buddies = np.unique(buddies)

            if np.all(buddies == cur_idx):
                continue
            else:
                inter_buddies, feat_inds, buddy_inds = np.intersect1d(
                    features_in.feature.values[:], buddies, return_indices=True
                )

            # Get features that are needed for the buddy box
            buddy_features = deepcopy(features_in.iloc[feat_inds])

            # create arrays to contain points of all buddies
            # and their transpositions/transformations
            # for use in Buddy Box space

            # z,y,x points in the grid domain with no transformations
            # NOTE: when I think about it, not sure if these are really needed
            # as we use the y_a1/x_a1 points for the data transposition
            # to the buddy box rather than these and their z2/y2/x2 counterparts
            buddy_z = np.array([], dtype=int)
            buddy_y = np.array([], dtype=int)
            buddy_x = np.array([], dtype=int)

            # z,y,x points from the grid domain WHICH MAY OR MAY NOT BE TRANSFORMED
            # so as to be continuous/contiguous across a grid boundary for that dimension
            # (e.g., instead of [1496,1497,0,1,2,3] it would be [1496,1497,1498,1499,1500,1501])
            buddy_z2 = np.array([], dtype=int)
            buddy_y2 = np.array([], dtype=int)
            buddy_x2 = np.array([], dtype=int)

            # These are just for feature positions and are in z2/y2/x2 space
            # (may or may not be within real grid domain)
            # so that when the buddy box is constructed, seeding is done properly
            # in the buddy box space

            # NOTE: We may not need this, as we already do this editing the buddy_features df
            # and an iterrows call through this is what's used to actually seed the buddy box

            buddy_looper = 0

            # loop thru buddies
            for buddy in buddies:
                if buddy == 0:
                    continue
                # isolate feature from set of buddies
                buddy_feat = features_in[features_in["feature"] == buddy].iloc[0]

                # transform buddy feature position if needed for positioning in z2/y2/x2 space
                # MAY be redundant with what is done just below here
                yf2 = pbc_utils.transfm_pbc_point(
                    int(buddy_feat.hdim_1), hdim1_min, hdim1_max
                )
                xf2 = pbc_utils.transfm_pbc_point(
                    int(buddy_feat.hdim_2), hdim2_min, hdim2_max
                )

                # edit value in buddy_features dataframe
                buddy_features.hdim_1.values[
                    buddy_looper
                ] = pbc_utils.transfm_pbc_point(
                    float(buddy_feat.hdim_1), hdim1_min, hdim1_max
                )
                buddy_features.hdim_2.values[
                    buddy_looper
                ] = pbc_utils.transfm_pbc_point(
                    float(buddy_feat.hdim_2), hdim2_min, hdim2_max
                )

                buddy_looper = buddy_looper + 1
                # Create 1:1 map through actual domain points and continuous/contiguous points
                # used to identify buddy box dimension lengths for its construction
                for z, y, x in zip(
                    z_reg_inds[buddy], y_reg_inds[buddy], x_reg_inds[buddy]
                ):
                    buddy_z = np.append(buddy_z, z)
                    buddy_y = np.append(buddy_y, y)
                    buddy_x = np.append(buddy_x, x)

                    y2 = pbc_utils.transfm_pbc_point(y, hdim1_min, hdim1_max)
                    x2 = pbc_utils.transfm_pbc_point(x, hdim2_min, hdim2_max)

                    buddy_z2 = np.append(buddy_z2, z)
                    buddy_y2 = np.append(buddy_y2, y2)
                    buddy_x2 = np.append(buddy_x2, x2)

            # Buddy Box!
            # Identify mins and maxes of Buddy Box continuous points range
            # so that box of correct size can be constructed
            bbox_zstart = int(np.min(buddy_z2))
            bbox_ystart = int(np.min(buddy_y2))
            bbox_xstart = int(np.min(buddy_x2))
            bbox_zend = int(np.max(buddy_z2) + 1)
            bbox_yend = int(np.max(buddy_y2) + 1)
            bbox_xend = int(np.max(buddy_x2) + 1)

            bbox_zsize = bbox_zend - bbox_zstart
            bbox_ysize = bbox_yend - bbox_ystart
            bbox_xsize = bbox_xend - bbox_xstart

            # Creation of actual Buddy Box space for transposition
            # of data in domain and re-seeding with Buddy feature markers
            buddy_rgn = np.zeros((bbox_zsize, bbox_ysize, bbox_xsize))

            # need to loop thru ALL z,y,x inds in buddy box
            # not just the ones that have nonzero seg mask values

            # "_a1" points are re-transformations from the continuous buddy box points
            # back to original grid/domain space to ensure that the correct data are
            # copied to the proper Buddy Box locations
            for z in range(bbox_zstart, bbox_zend):
                for y in range(bbox_ystart, bbox_yend):
                    for x in range(bbox_xstart, bbox_xend):
                        z_a1 = z
                        if y > hdim1_max:
                            y_a1 = y - (hdim1_max + 1)
                        else:
                            y_a1 = y

                        if x > hdim2_max:
                            x_a1 = x - (hdim2_max + 1)
                        else:
                            x_a1 = x
                        if is_3D_seg:
                            buddy_rgn[
                                z - bbox_zstart, y - bbox_ystart, x - bbox_xstart
                            ] = field_in.data[z_a1, y_a1, x_a1]
                        else:
                            buddy_rgn[
                                z - bbox_zstart, y - bbox_ystart, x - bbox_xstart
                            ] = field_in.data[y_a1, x_a1]

            # Update buddy_features feature positions to correspond to buddy box space
            # rather than domain space or continuous/contiguous point space
            if "vdim" not in buddy_features:
                buddy_features["vdim"] = np.zeros(len(buddy_features), dtype=int)
            for buddy_looper in range(0, len(buddy_features)):
                buddy_features.vdim.values[buddy_looper] = (
                    buddy_features.vdim.values[buddy_looper] - bbox_zstart
                )

                buddy_features.hdim_1.values[buddy_looper] = (
                    buddy_features.hdim_1.values[buddy_looper] - bbox_ystart
                )
                buddy_features.hdim_2.values[buddy_looper] = (
                    buddy_features.hdim_2.values[buddy_looper] - bbox_xstart
                )

            # Create dask array from input data:
            buddy_data = buddy_rgn

            # All of the below is the same overarching segmentation procedure as in the original
            # segmentation approach until the line which states
            # "#transform segmentation_mask_4 data back to original mask after PBC first-pass ("segmentation_mask_3")"
            # It's just performed on the buddy box and its data rather than our full domain

            # mask data outside region above/below threshold and invert data if tracking maxima:
            if target == "maximum":
                unmasked_buddies = buddy_data > threshold
                buddy_segmentation = -1 * buddy_data
            elif target == "minimum":
                unmasked_buddies = buddy_data < threshold
                buddy_segmentation = buddy_data
            else:
                raise ValueError("unknown type of target")

            # set markers at the positions of the features:
            buddy_markers = np.zeros(unmasked_buddies.shape).astype(np.int32)
            # Buddy boxes are always without PBCs
            buddy_markers = add_markers(
                buddy_features,
                buddy_markers,
                seed_3D_flag,
                seed_3D_size,
                level,
                PBC_flag="none",
            )

            # set markers in cells not fulfilling threshold condition to zero:
            buddy_markers[~unmasked_buddies] = 0

            marker_vals = np.unique(buddy_markers)

            # Turn into np arrays (not necessary for markers) as dask arrays don't yet seem to work for watershedding algorithm
            buddy_segmentation = np.array(buddy_segmentation)
            unmasked_buddies = np.array(unmasked_buddies)

            # perform segmentation:
            if method == "watershed":
                segmentation_mask_4 = watershed(
                    np.array(buddy_segmentation),
                    buddy_markers.astype(np.int32),
                    mask=unmasked_buddies,
                )

            else:
                raise ValueError("unknown method, must be watershed")

            # remove everything from the individual masks that is more than max_distance_pixel away from the markers

            # mask all segmentation_mask points below threshold as -1
            # to differentiate from those unmasked points NOT filled by watershedding
            segmentation_mask_4[~unmasked_buddies] = -1

            # transform segmentation_mask_4 data back to mask created after PBC first-pass ("segmentation_mask_3")

            # loop through buddy box inds and analogous seg mask inds
            for z_val in range(bbox_zstart, bbox_zend):
                z_seg = z_val - bbox_zstart
                z_val_o = z_val
                for y_val in range(bbox_ystart, bbox_yend):
                    y_seg = y_val - bbox_ystart
                    # y_val_o = y_val
                    if y_val > hdim1_max:
                        y_val_o = y_val - (hdim1_max + 1)
                    else:
                        y_val_o = y_val
                    for x_val in range(bbox_xstart, bbox_xend):
                        x_seg = x_val - bbox_xstart
                        # x_val_o = x_val
                        if x_val > hdim2_max:
                            x_val_o = x_val - (hdim2_max + 1)
                        else:
                            x_val_o = x_val

                        # fix to
                        # overwrite IF:
                        # 1) feature of interest
                        # 2) changing to/from feature of interest or adjacent segmented feature

                        # We don't want to overwrite other features that may be in the
                        # buddy box if not contacting the intersected seg field

                        if np.any(
                            segmentation_mask_3[z_val_o, y_val_o, x_val_o] == buddies
                        ) and np.any(
                            segmentation_mask_4.data[z_seg, y_seg, x_seg] == buddies
                        ):
                            # only do updating procedure if old and new values both in buddy set
                            # and values are different
                            if (
                                segmentation_mask_3[z_val_o, y_val_o, x_val_o]
                                != segmentation_mask_4.data[z_seg, y_seg, x_seg]
                            ):
                                segmentation_mask_3[
                                    z_val_o, y_val_o, x_val_o
                                ] = segmentation_mask_4.data[z_seg, y_seg, x_seg]
        if not is_3D_seg:
            segmentation_mask_3 = segmentation_mask_3[0]

        segmentation_mask = segmentation_mask_3

    if transposed_data:
        if vertical_coord_axis == 1:
            segmentation_mask = np.transpose(segmentation_mask, axes=(1, 0, 2))
        elif vertical_coord_axis == 2:
            segmentation_mask = np.transpose(segmentation_mask, axes=(1, 2, 0))

    # Finished PBC checks and new PBC updated segmentation now in segmentation_mask.
    # Write resulting mask into cube for output
    wh_below_threshold = segmentation_mask == -1
    wh_unsegmented = segmentation_mask == 0
    segmentation_mask[wh_unsegmented] = segment_number_unassigned
    segmentation_mask[wh_below_threshold] = segment_number_below_threshold
    segmentation_out.data = segmentation_mask

    # add ncells to feature dataframe with new statistic method
    features_out = get_statistics(
        np.array(segmentation_out.data.copy()),
        np.array(field_in.data.copy()),
        features=features_out,
<<<<<<< HEAD
=======
        statistic={"ncells": np.count_nonzero},
>>>>>>> be432c44
    )

    # compute additional statistics, if requested
    if statistics:
        features_out = get_statistics(
            segmentation_out.data.copy(),
            field_in.data.copy(),
            features=features_out,
<<<<<<< HEAD
            func_dict=statistics,
=======
            statistic=statistics,
>>>>>>> be432c44
        )

    return segmentation_out, features_out


def check_add_unseeded_across_bdrys(
    dim_to_run: str,
    segmentation_mask: np.array,
    unseeded_labels: np.array,
    border_min: int,
    border_max: int,
    markers_arr: np.array,
    inplace: bool = True,
):
    """Add new markers to unseeded but eligible regions when they are bordering
    an appropriate boundary.

    Parameters
    ----------
    dim_to_run:  {'hdim_1', 'hdim_2'}
        what dimension to run
    segmentation_mask: np.array
        the incomming segmentation mask
    unseeded_labels: np.array
        The list of labels that are unseeded
    border_min: int
        minimum real point in the dimension we are running on
    border_max: int
        maximum real point in the dimension we are running on (inclusive)
    markers_arr: np.array
        The array of markers to re-run segmentation with
    inplace: bool
        whether or not to modify markers_arr in place

    Returns
    -------
    markers_arr with new markers added

    """

    # if we are okay modifying the marker array inplace, do that
    if inplace:
        markers_out = markers_arr
    else:
        # If we can't modify the marker array inplace, make a deep copy.
        markers_out = copy.deepcopy(markers_arr)

    # identify border points and the loop points depending on what we want to run
    if dim_to_run == "hdim_1":
        border_axnum = 1
    elif dim_to_run == "hdim_2":
        border_axnum = 2
    # loop through vertical levels
    for border_ind, border_opposite in [
        (border_min, border_max),
        (border_max, border_min),
    ]:
        label_border_pts = np.take(unseeded_labels, border_ind, axis=border_axnum)
        seg_opp_pts = np.take(segmentation_mask, border_opposite, axis=border_axnum)
        if dim_to_run == "hdim_1":
            cond_to_check = np.logical_and(label_border_pts != 0, seg_opp_pts > 0)
            markers_out[:, border_ind, :][cond_to_check] = seg_opp_pts[cond_to_check]

        elif dim_to_run == "hdim_2":
            cond_to_check = np.logical_and(label_border_pts != 0, seg_opp_pts > 0)
            markers_out[:, :, border_ind][cond_to_check] = seg_opp_pts[cond_to_check]
    return markers_out


def segmentation(
    features,
    field,
    dxy,
    threshold=3e-3,
    target="maximum",
    level=None,
    method="watershed",
    max_distance=None,
    vertical_coord=None,
    PBC_flag="none",
    seed_3D_flag="column",
    seed_3D_size=5,
    segment_number_below_threshold=0,
    segment_number_unassigned=0,
<<<<<<< HEAD
    statistics=False,
):
    """Use watershedding to determine region above a threshold
        value around initial seeding position for all time steps of
        the input data. Works both in 2D (based on single seeding
        point) and 3D and returns a mask with zeros everywhere around
        the identified regions and the feature id inside the regions.

        Calls segmentation_timestep at each individal timestep of the
        input data.

        Parameters
        ----------
        features : pandas.DataFrame
            Output from trackpy/maketrack.

        field : iris.cube.Cube
            Containing the field to perform the watershedding on.

        dxy : float
            Grid spacing of the input data.

        statistics : boolean, optional
            Default is False. If True, bulk statistics for the data points assigned to each feature are saved in output.

        Output:
        segmentation_out: iris.cube.Cube
                       Cloud mask, 0 outside and integer numbers according to track inside the cloud
    =======
        threshold : float, optional
            Threshold for the watershedding field to be used for the mask.
            Default is 3e-3.

        target : {'maximum', 'minimum'}, optional
            Flag to determine if tracking is targetting minima or maxima in
            the data. Default is 'maximum'.

        level : slice of iris.cube.Cube, optional
            Levels at which to seed the cells for the watershedding
            algorithm. Default is None.

        method : {'watershed'}, optional
            Flag determining the algorithm to use (currently watershedding
            implemented). 'random_walk' could be uncommented.

        max_distance : float, optional
            Maximum distance from a marker allowed to be classified as
            belonging to that cell. Default is None.

        vertical_coord : {'auto', 'z', 'model_level_number', 'altitude',
                          'geopotential_height'}, optional
            Name of the vertical coordinate for use in 3D segmentation case

        PBC_flag : {'none', 'hdim_1', 'hdim_2', 'both'}
            Sets whether to use periodic boundaries, and if so in which directions.
            'none' means that we do not have periodic boundaries
            'hdim_1' means that we are periodic along hdim1
            'hdim_2' means that we are periodic along hdim2
            'both' means that we are periodic along both horizontal dimensions

        seed_3D_flag: str('column', 'box')
            Seed 3D field at feature positions with either the full column (default)
             or a box of user-set size

        seed_3D_size: int or tuple (dimensions equal to dimensions of `field`)
            This sets the size of the seed box when `seed_3D_flag` is 'box'. If it's an
            integer, the seed box is identical in all dimensions. If it's a tuple, it specifies the
            seed area for each dimension separately. Note: we recommend the use
            of odd numbers for this. If you give an even number, your seed box will be
            biased and not centered around the feature.
        segment_number_below_threshold: int
            the marker to use to indicate a segmentation point is below the threshold.
        segment_number_unassigned: int
            the marker to use to indicate a segmentation point is above the threshold but unsegmented.
    statistics: boolean, optional
        Default is False. If True, bulk statistics for the data points assigned to each feature are saved in output.


        Returns
        -------
        segmentation_out : iris.cube.Cube
            Mask, 0 outside and integer numbers according to track
            inside the area/volume of the feature.

        features_out : pandas.DataFrame
            Feature dataframe including the number of cells (2D or 3D) in
            the segmented area/volume of the feature at the timestep.

        Raises
        ------
        ValueError
            If field_in.ndim is neither 3 nor 4 and 'time' is not included
            in coords.
=======
    statistics=None,
):
    """Use watershedding to determine region above a threshold
            value around initial seeding position for all time steps of
            the input data. Works both in 2D (based on single seeding
            point) and 3D and returns a mask with zeros everywhere around
            the identified regions and the feature id inside the regions.

            Calls segmentation_timestep at each individal timestep of the
            input data.

            Parameters
            ----------
            features : pandas.DataFrame
                Output from trackpy/maketrack.

            field : iris.cube.Cube
                Containing the field to perform the watershedding on.

            dxy : float
                Grid spacing of the input data.

            statistics : dict, optional
                Default is None. Optional parameter to calculate bulk statistics within feature detection.
                Dictionary with callable function(s) to apply over the region of each detected feature and the name of the statistics to appear in the feature output dataframe. The functions should be the values and the names of the metric the keys (e.g. {'mean': np.mean})

    boolean, optional
                Default is False. If True, bulk statistics for the data points assigned to each feature are saved in output.

            Output:
            segmentation_out: iris.cube.Cube
                           Cloud mask, 0 outside and integer numbers according to track inside the cloud
        =======
            threshold : float, optional
                Threshold for the watershedding field to be used for the mask.
                Default is 3e-3.

            target : {'maximum', 'minimum'}, optional
                Flag to determine if tracking is targetting minima or maxima in
                the data. Default is 'maximum'.

            level : slice of iris.cube.Cube, optional
                Levels at which to seed the cells for the watershedding
                algorithm. Default is None.

            method : {'watershed'}, optional
                Flag determining the algorithm to use (currently watershedding
                implemented). 'random_walk' could be uncommented.

            max_distance : float, optional
                Maximum distance from a marker allowed to be classified as
                belonging to that cell. Default is None.

            vertical_coord : {'auto', 'z', 'model_level_number', 'altitude',
                              'geopotential_height'}, optional
                Name of the vertical coordinate for use in 3D segmentation case

            PBC_flag : {'none', 'hdim_1', 'hdim_2', 'both'}
                Sets whether to use periodic boundaries, and if so in which directions.
                'none' means that we do not have periodic boundaries
                'hdim_1' means that we are periodic along hdim1
                'hdim_2' means that we are periodic along hdim2
                'both' means that we are periodic along both horizontal dimensions

            seed_3D_flag: str('column', 'box')
                Seed 3D field at feature positions with either the full column (default)
                 or a box of user-set size

            seed_3D_size: int or tuple (dimensions equal to dimensions of `field`)
                This sets the size of the seed box when `seed_3D_flag` is 'box'. If it's an
                integer, the seed box is identical in all dimensions. If it's a tuple, it specifies the
                seed area for each dimension separately. Note: we recommend the use
                of odd numbers for this. If you give an even number, your seed box will be
                biased and not centered around the feature.
            segment_number_below_threshold: int
                the marker to use to indicate a segmentation point is below the threshold.
            segment_number_unassigned: int
                the marker to use to indicate a segmentation point is above the threshold but unsegmented.
        statistics: boolean, optional
            Default is False. If True, bulk statistics for the data points assigned to each feature are saved in output.


            Returns
            -------
            segmentation_out : iris.cube.Cube
                Mask, 0 outside and integer numbers according to track
                inside the area/volume of the feature.

            features_out : pandas.DataFrame
                Feature dataframe including the number of cells (2D or 3D) in
                the segmented area/volume of the feature at the timestep.

            Raises
            ------
            ValueError
                If field_in.ndim is neither 3 nor 4 and 'time' is not included
                in coords.
>>>>>>> be432c44
    """
    import pandas as pd
    from iris.cube import CubeList

    logging.info("Start watershedding 3D")

    # check input for right dimensions:
    if not (field.ndim == 3 or field.ndim == 4):
        raise ValueError(
            "input to segmentation step must be 3D or 4D including a time dimension"
        )
    if "time" not in [coord.name() for coord in field.coords()]:
        raise ValueError(
            "input to segmentation step must include a dimension named 'time'"
        )

    # CubeList and list to store individual segmentation masks and feature DataFrames with information about segmentation
    segmentation_out_list = CubeList()
    features_out_list = []

    # loop over individual input timesteps for segmentation:
    # OR do segmentation on single timestep
    field_time = field.slices_over("time")

    for i, field_i in enumerate(field_time):
        time_i = field_i.coord("time").units.num2date(field_i.coord("time").points[0])
        features_i = features.loc[features["time"] == np.datetime64(time_i)]
        segmentation_out_i, features_out_i = segmentation_timestep(
            field_i,
            features_i,
            dxy,
            threshold=threshold,
            target=target,
            level=level,
            method=method,
            max_distance=max_distance,
            vertical_coord=vertical_coord,
            PBC_flag=PBC_flag,
            seed_3D_flag=seed_3D_flag,
            seed_3D_size=seed_3D_size,
            segment_number_unassigned=segment_number_unassigned,
            segment_number_below_threshold=segment_number_below_threshold,
            statistics=statistics,
        )
        segmentation_out_list.append(segmentation_out_i)
        features_out_list.append(features_out_i)
        logging.debug(
            "Finished segmentation for " + time_i.strftime("%Y-%m-%d_%H:%M:%S")
        )

    # Merge output from individual timesteps:
    segmentation_out = segmentation_out_list.merge_cube()
    features_out = pd.concat(features_out_list)

    logging.debug("Finished segmentation")
    return segmentation_out, features_out


def watershedding_3D(track, field_in, **kwargs):
    """Wrapper for the segmentation()-function."""
    kwargs.pop("method", None)
    return segmentation_3D(track, field_in, method="watershed", **kwargs)


def watershedding_2D(track, field_in, **kwargs):
    """Wrapper for the segmentation()-function."""
    kwargs.pop("method", None)
    return segmentation_2D(track, field_in, method="watershed", **kwargs)<|MERGE_RESOLUTION|>--- conflicted
+++ resolved
@@ -271,11 +271,7 @@
     max_distance=None,
     PBC_flag="none",
     seed_3D_flag="column",
-<<<<<<< HEAD
-    statistics=False,
-=======
     statistics=None,
->>>>>>> be432c44
 ):
     """Wrapper for the segmentation()-function."""
 
@@ -305,11 +301,7 @@
     max_distance=None,
     PBC_flag="none",
     seed_3D_flag="column",
-<<<<<<< HEAD
-    statistics=False,
-=======
     statistics=None,
->>>>>>> be432c44
 ):
     """Wrapper for the segmentation()-function."""
     return segmentation(
@@ -342,11 +334,7 @@
     seed_3D_size=5,
     segment_number_below_threshold=0,
     segment_number_unassigned=0,
-<<<<<<< HEAD
-    statistics=False,
-=======
     statistics=None,
->>>>>>> be432c44
 ):
     """Perform watershedding for an individual time step of the data. Works
     for both 2D and 3D data
@@ -409,11 +397,7 @@
     segment_number_unassigned: int
         the marker to use to indicate a segmentation point is above the threshold but unsegmented.
     statistics: boolean, optional
-<<<<<<< HEAD
-        Default is False. If True, bulk statistics for the data points assigned to each feature are saved in output.
-=======
         Default is None. If True, bulk statistics for the data points assigned to each feature are saved in output.
->>>>>>> be432c44
 
 
     Returns
@@ -1037,10 +1021,7 @@
         np.array(segmentation_out.data.copy()),
         np.array(field_in.data.copy()),
         features=features_out,
-<<<<<<< HEAD
-=======
         statistic={"ncells": np.count_nonzero},
->>>>>>> be432c44
     )
 
     # compute additional statistics, if requested
@@ -1049,11 +1030,7 @@
             segmentation_out.data.copy(),
             field_in.data.copy(),
             features=features_out,
-<<<<<<< HEAD
-            func_dict=statistics,
-=======
             statistic=statistics,
->>>>>>> be432c44
         )
 
     return segmentation_out, features_out
@@ -1138,101 +1115,6 @@
     seed_3D_size=5,
     segment_number_below_threshold=0,
     segment_number_unassigned=0,
-<<<<<<< HEAD
-    statistics=False,
-):
-    """Use watershedding to determine region above a threshold
-        value around initial seeding position for all time steps of
-        the input data. Works both in 2D (based on single seeding
-        point) and 3D and returns a mask with zeros everywhere around
-        the identified regions and the feature id inside the regions.
-
-        Calls segmentation_timestep at each individal timestep of the
-        input data.
-
-        Parameters
-        ----------
-        features : pandas.DataFrame
-            Output from trackpy/maketrack.
-
-        field : iris.cube.Cube
-            Containing the field to perform the watershedding on.
-
-        dxy : float
-            Grid spacing of the input data.
-
-        statistics : boolean, optional
-            Default is False. If True, bulk statistics for the data points assigned to each feature are saved in output.
-
-        Output:
-        segmentation_out: iris.cube.Cube
-                       Cloud mask, 0 outside and integer numbers according to track inside the cloud
-    =======
-        threshold : float, optional
-            Threshold for the watershedding field to be used for the mask.
-            Default is 3e-3.
-
-        target : {'maximum', 'minimum'}, optional
-            Flag to determine if tracking is targetting minima or maxima in
-            the data. Default is 'maximum'.
-
-        level : slice of iris.cube.Cube, optional
-            Levels at which to seed the cells for the watershedding
-            algorithm. Default is None.
-
-        method : {'watershed'}, optional
-            Flag determining the algorithm to use (currently watershedding
-            implemented). 'random_walk' could be uncommented.
-
-        max_distance : float, optional
-            Maximum distance from a marker allowed to be classified as
-            belonging to that cell. Default is None.
-
-        vertical_coord : {'auto', 'z', 'model_level_number', 'altitude',
-                          'geopotential_height'}, optional
-            Name of the vertical coordinate for use in 3D segmentation case
-
-        PBC_flag : {'none', 'hdim_1', 'hdim_2', 'both'}
-            Sets whether to use periodic boundaries, and if so in which directions.
-            'none' means that we do not have periodic boundaries
-            'hdim_1' means that we are periodic along hdim1
-            'hdim_2' means that we are periodic along hdim2
-            'both' means that we are periodic along both horizontal dimensions
-
-        seed_3D_flag: str('column', 'box')
-            Seed 3D field at feature positions with either the full column (default)
-             or a box of user-set size
-
-        seed_3D_size: int or tuple (dimensions equal to dimensions of `field`)
-            This sets the size of the seed box when `seed_3D_flag` is 'box'. If it's an
-            integer, the seed box is identical in all dimensions. If it's a tuple, it specifies the
-            seed area for each dimension separately. Note: we recommend the use
-            of odd numbers for this. If you give an even number, your seed box will be
-            biased and not centered around the feature.
-        segment_number_below_threshold: int
-            the marker to use to indicate a segmentation point is below the threshold.
-        segment_number_unassigned: int
-            the marker to use to indicate a segmentation point is above the threshold but unsegmented.
-    statistics: boolean, optional
-        Default is False. If True, bulk statistics for the data points assigned to each feature are saved in output.
-
-
-        Returns
-        -------
-        segmentation_out : iris.cube.Cube
-            Mask, 0 outside and integer numbers according to track
-            inside the area/volume of the feature.
-
-        features_out : pandas.DataFrame
-            Feature dataframe including the number of cells (2D or 3D) in
-            the segmented area/volume of the feature at the timestep.
-
-        Raises
-        ------
-        ValueError
-            If field_in.ndim is neither 3 nor 4 and 'time' is not included
-            in coords.
-=======
     statistics=None,
 ):
     """Use watershedding to determine region above a threshold
@@ -1330,7 +1212,6 @@
             ValueError
                 If field_in.ndim is neither 3 nor 4 and 'time' is not included
                 in coords.
->>>>>>> be432c44
     """
     import pandas as pd
     from iris.cube import CubeList
