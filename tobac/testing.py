--- conflicted
+++ resolved
@@ -420,9 +420,6 @@
     if data_type == "xarray":
         sample_data = DataArray.from_iris(sample_data)
 
-<<<<<<< HEAD
-    return sample_data
-=======
     return sample_data
 
 
@@ -658,5 +655,4 @@
         curr_dt += dt
         out_list_of_dicts.append(curr_dict)
 
-    return pd.DataFrame.from_dict(out_list_of_dicts)
->>>>>>> 331e1986
+    return pd.DataFrame.from_dict(out_list_of_dicts)