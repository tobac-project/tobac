"""This file is used to configure the Sphinx build of our documentation.
The documentation on setting this up is here: https://www.sphinx-doc.org/en/master/usage/configuration.html 
"""

# This is the standard readthedocs theme.
import pydata_sphinx_theme
import sys, os

sys.path.insert(0, os.path.abspath("extensions"))

# What Sphinx extensions do we need
extensions = [
    "sphinx.ext.autodoc",
    "sphinx.ext.autosummary",
    "sphinx.ext.doctest",
    "sphinx.ext.todo",
    "sphinx.ext.coverage",
    "sphinx.ext.imgmath",
    "sphinx.ext.ifconfig",
    "sphinx_rtd_theme",
    "sphinx.ext.napoleon",
    "nbsphinx",
    "sphinx_gallery.load_style",
<<<<<<< HEAD
    "myst_parser",
    "sphinx_design",
=======
    "sphinx_toolbox.code",
>>>>>>> 76fdd712
]


html_theme = "pydata_sphinx_theme"

html_static_path = ["_static"]
html_css_files = ["custom.css", "theme_overrides.css"]

exclude_patterns = ["_build", "Thumbs.db", ".DS_Store"]
source_suffix = {".rst": "restructuredtext", ".md": "restructuredtext"}
myst_enable_extensions = ["colon_fence"]

html_context = {
    "api_dir": "api/generated",
}


# Generate the api documentation when building
autoclass_content = "both"

autosummary_generate = True
autosummary_imported_members = True
autodoc_typehints = "description"

templates_path = ["_templates"]


html_theme_options = {
    "logo": {
        "image_light": "images/tobac-logo-colors.png",
        "image_dark": "images/tobac-logo-colors.png",
    },
    # https://pydata-sphinx-theme.readthedocs.io/en/stable/user_guide/header-links.html#fontawesome-icons
    "icon_links": [
        {
            "name": "GitHub",
            "url": "https://github.com/tobac-project/tobac",
            "icon": "fa-brands fa-github",
        },
    ],
    "navbar_start": ["navbar-logo"],
    "navbar_align": "content",
    "header_links_before_dropdown": 5,
}


project = "tobac"

master_doc = "index"

# allow dropdowns
collapse_navigation = False


# Include our custom CSS (currently for special table config)
def setup(app):
    app.add_css_file("theme_overrides.css")
    app.add_css_file("custom.css")


# This should include all modules used in tobac. These are dummy imports,
# but should include both required and optional dependencies.
autodoc_mock_imports = [
    #    "numpy",
    "scipy",
    "scikit-image",
    "pandas",
    "pytables",
    "matplotlib",
    "iris",
    "cf-units",
    "xarray",
    "cartopy",
    "trackpy",
    "numba",
    "skimage",
    "sklearn",
]

sys.path.insert(0, os.path.abspath("../"))

pygments_style = "sphinx"

# Napoleon settings for configuring the Napoleon extension
# See documentation here:
# https://www.sphinx-doc.org/en/master/usage/extensions/napoleon.html
napoleon_google_docstring = True
napoleon_numpy_docstring = True
napoleon_include_init_with_doc = False
napoleon_include_private_with_doc = False
napoleon_include_special_with_doc = True
napoleon_use_admonition_for_examples = False
napoleon_use_admonition_for_notes = False
napoleon_use_admonition_for_references = False
napoleon_use_ivar = False
napoleon_use_param = True
napoleon_use_rtype = True
napoleon_preprocess_types = False
napoleon_type_aliases = None
napoleon_attr_annotations = True

nbsphinx_thumbnails = {
    "examples/Basics/Idealized-Case-1_Tracking-of-a-Test-Blob-in-2D": "_static/thumbnails/Basics_Idealized-Case-1_Tracking-of-a-Test-Blob-in-2D_Thumbnail.png",
    "examples/Basics/Idealized-Case-2_Two_crossing_Blobs": "_static/thumbnails/Basics_Idealized-Case-2_Two_crossing_Blobs_Thumbnail.png",
    "examples/Basics/Methods-and-Parameters-for-Feature-Detection_Part_1": "_static/thumbnails/Basics_Methods-and-Parameters-for-Feature-Detection_Part_1_Thumbnail.png",
    "examples/Basics/Methods-and-Parameters-for-Feature-Detection_Part_2": "_static/thumbnails/Basics_Methods-and-Parameters-for-Feature-Detection_Part_2_Thumbnail.png",
    "examples/Basics/Methods-and-Parameters-for-Linking": "_static/thumbnails/Basics_Methods-and-Parameters-for-Linking_Thumbnail.png",
    "examples/Basics/Methods-and-Parameters-for-Segmentation": "_static/thumbnails/Basics_Methods-and-Parameters-for-Segmentation_Thumbnail.png",
    "examples/Example_OLR_Tracking_model/Example_OLR_Tracking_model": "_static/thumbnails/Example_OLR_Tracking_model_Thumbnail.png",
    "examples/Example_OLR_Tracking_satellite/Example_OLR_Tracking_satellite": "_static/thumbnails/Example_OLR_Tracking_satellite_Thumbnail.png",
    "examples/Example_Precip_Tracking/Example_Precip_Tracking": "_static/thumbnails/Example_Precip_Tracking_Thumbnail.png",
    "examples/Example_Track_on_Radar_Segment_on_Satellite/Example_Track_on_Radar_Segment_on_Satellite": "_static/thumbnails/Example_Track_on_Radar_Segment_on_Satellite_Thumbnail.png",
    "examples/Example_Updraft_Tracking/Example_Updraft_Tracking": "_static/thumbnails/Example_Updraft_Tracking_Thumbnail.png",
    "examples/Example_vorticity_tracking_model/Example_vorticity_tracking_model": "_static/thumbnails/Example_vorticity_tracking_model_Thumbnail.png",
}<|MERGE_RESOLUTION|>--- conflicted
+++ resolved
@@ -21,12 +21,9 @@
     "sphinx.ext.napoleon",
     "nbsphinx",
     "sphinx_gallery.load_style",
-<<<<<<< HEAD
     "myst_parser",
     "sphinx_design",
-=======
     "sphinx_toolbox.code",
->>>>>>> 76fdd712
 ]
 
 
