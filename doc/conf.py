"""This file is used to configure the Sphinx build of our documentation.
The documentation on setting this up is here: https://www.sphinx-doc.org/en/master/usage/configuration.html 
"""

# This is the standard readthedocs theme.
import sphinx_rtd_theme
import sys, os

sys.path.insert(0, os.path.abspath("extensions"))

# What Sphinx extensions do we need
extensions = [
    "sphinx.ext.autodoc",
    "sphinx.ext.doctest",
    "sphinx.ext.todo",
    "sphinx.ext.coverage",
    "sphinx.ext.imgmath",
    "sphinx.ext.ifconfig",
    "sphinx_rtd_theme",
    "sphinx.ext.napoleon",
    "nbsphinx",
   "sphinx_gallery.load_style",
]


html_theme = "sphinx_rtd_theme"

html_static_path = ["_static"]
<<<<<<< HEAD

exclude_patterns = [
    "_build",
]
=======
exclude_patterns = ['_build', 'Thumbs.db', '.DS_Store']
>>>>>>> 2fe56c08

project = "tobac"

master_doc = "index"

# allow dropdowns
collapse_navigation = False


# Include our custom CSS (currently for special table config)
def setup(app):
    app.add_css_file("theme_overrides.css")


# This should include all modules used in tobac. These are dummy imports,
# but should include both required and optional dependencies.
autodoc_mock_imports = [
    #    "numpy",
    "scipy",
    "scikit-image",
    "pandas",
    "pytables",
    "matplotlib",
    "iris",
    "cf-units",
    "xarray",
    "cartopy",
    "trackpy",
    "numba",
    "skimage",
    "sklearn",
]

sys.path.insert(0, os.path.abspath("../"))

# Napoleon settings for configuring the Napoleon extension
# See documentation here:
# https://www.sphinx-doc.org/en/master/usage/extensions/napoleon.html
napoleon_google_docstring = True
napoleon_numpy_docstring = True
napoleon_include_init_with_doc = False
napoleon_include_private_with_doc = False
napoleon_include_special_with_doc = True
napoleon_use_admonition_for_examples = False
napoleon_use_admonition_for_notes = False
napoleon_use_admonition_for_references = False
napoleon_use_ivar = False
napoleon_use_param = True
napoleon_use_rtype = True
napoleon_preprocess_types = False
napoleon_type_aliases = None
napoleon_attr_annotations = True<|MERGE_RESOLUTION|>--- conflicted
+++ resolved
@@ -26,14 +26,9 @@
 html_theme = "sphinx_rtd_theme"
 
 html_static_path = ["_static"]
-<<<<<<< HEAD
 
-exclude_patterns = [
-    "_build",
-]
-=======
 exclude_patterns = ['_build', 'Thumbs.db', '.DS_Store']
->>>>>>> 2fe56c08
+
 
 project = "tobac"
 
