language: python
#sudo: false
# choose python versions
python:
<<<<<<< HEAD
  - "3.6"
  - "3.7"
  - "2.7"
=======
  - "3.8"
  - "3.7"
  - "3.6"
    #  - "2.7"
>>>>>>> 05ad2f39

install:

  # Install miniconda
  # -----------------
<<<<<<< HEAD
  - if [[ $PYTHON_TARGET == 2* ]]; then
      export CONDA_BASE=http://repo.continuum.io/miniconda/Miniconda2;
    else
      export CONDA_BASE=http://repo.continuum.io/miniconda/Miniconda3;
=======
  - PYTHON_TARGET=$TRAVIS_PYTHON_VERSION

  - if [[ $PYTHON_TARGET == 2* ]]; then
      export CONDA_BASE=http://repo.continuum.io/miniconda/Miniconda2;
    elif [[ $PYTHON_TARGET == 3* ]]; then
      export CONDA_BASE=http://repo.continuum.io/miniconda/Miniconda3;
    else
      echo "must be Python 2 or Python 3";
      exit 1;
>>>>>>> 05ad2f39
    fi
  - wget ${CONDA_BASE}-latest-Linux-x86_64.sh -O miniconda.sh;

  - bash miniconda.sh -b -p $HOME/miniconda
  - export PATH="$HOME/miniconda/bin:$PATH"

  # Create the basic testing environment
  # ------------------------------------
  - conda config --set always_yes yes --set changeps1 no
  - conda config --set show_channel_urls True
  - conda update --quiet conda
  - ENV_NAME='test-environment'
  - conda create --quiet -n $ENV_NAME python=$PYTHON_TARGET
  - source activate $ENV_NAME

  # Customise the testing environment
  # ---------------------------------
  - conda install -c conda-forge --quiet --file conda-requirements.txt
  - conda install -c conda-forge --quiet pytest-cov
  - PREFIX=$HOME/miniconda/envs/$ENV_NAME

  # Output debug info
  #- conda list
  #- conda info -a

  # Install
  - pip install .

  # Output debug info
<<<<<<< HEAD
  - conda list
=======
  #- conda list
>>>>>>> 05ad2f39

# command to run tests
script:
<<<<<<< HEAD
  - pytest
=======
  - python -m pytest --cov=./tobac

after_success:
  - bash <(curl -s https://codecov.io/bash) 
>>>>>>> 05ad2f39
<|MERGE_RESOLUTION|>--- conflicted
+++ resolved
@@ -2,27 +2,15 @@
 #sudo: false
 # choose python versions
 python:
-<<<<<<< HEAD
-  - "3.6"
-  - "3.7"
-  - "2.7"
-=======
   - "3.8"
   - "3.7"
   - "3.6"
     #  - "2.7"
->>>>>>> 05ad2f39
 
 install:
 
   # Install miniconda
   # -----------------
-<<<<<<< HEAD
-  - if [[ $PYTHON_TARGET == 2* ]]; then
-      export CONDA_BASE=http://repo.continuum.io/miniconda/Miniconda2;
-    else
-      export CONDA_BASE=http://repo.continuum.io/miniconda/Miniconda3;
-=======
   - PYTHON_TARGET=$TRAVIS_PYTHON_VERSION
 
   - if [[ $PYTHON_TARGET == 2* ]]; then
@@ -32,7 +20,6 @@
     else
       echo "must be Python 2 or Python 3";
       exit 1;
->>>>>>> 05ad2f39
     fi
   - wget ${CONDA_BASE}-latest-Linux-x86_64.sh -O miniconda.sh;
 
@@ -62,19 +49,11 @@
   - pip install .
 
   # Output debug info
-<<<<<<< HEAD
-  - conda list
-=======
   #- conda list
->>>>>>> 05ad2f39
 
 # command to run tests
 script:
-<<<<<<< HEAD
-  - pytest
-=======
   - python -m pytest --cov=./tobac
 
 after_success:
-  - bash <(curl -s https://codecov.io/bash) 
->>>>>>> 05ad2f39
+  - bash <(curl -s https://codecov.io/bash) 